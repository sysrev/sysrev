{:paths ["src/clj" "src/cljc" "resources"]
 :deps {org.clojure/clojure {:mvn/version "1.10.3"}

;;; clojure.spec
        orchestra/orchestra {:mvn/version "2021.01.01-1"}

;;; Force versions of indirect dependencies
        com.fasterxml.jackson.core/jackson-databind {:mvn/version "2.12.3"}
        cheshire/cheshire {:mvn/version "5.10.0"}
        commons-io/commons-io {:mvn/version "2.8.0"}
        commons-codec/commons-codec {:mvn/version "1.15"}
        org.apache.commons/commons-compress {:mvn/version "1.20"}
        prismatic/schema {:mvn/version "1.1.12"}

;;; Logging
        org.clojure/tools.logging {:mvn/version "1.1.0"}
        ch.qos.logback/logback-classic {:mvn/version "1.2.3"}
        org.slf4j/jul-to-slf4j {:mvn/version "1.7.30"}

;;; Libraries
        org.clojure/test.check {:mvn/version "1.1.0"}
        org.clojure/math.numeric-tower {:mvn/version "0.0.4"}
        org.clojure/math.combinatorics {:mvn/version "0.1.6"}
        crypto-random/crypto-random {:mvn/version "1.2.1"}
        me.raynes/fs {:mvn/version "1.4.6"}

;;; Data formats
        org.clojure/data.json {:mvn/version "2.2.2"}
        com.cognitect/transit-clj {:mvn/version "1.0.324"}
        org.clojure/data.csv {:mvn/version "1.0.0"}
        org.clojure/data.xml {:mvn/version "0.2.0-alpha3"}
        org.clojure/data.zip {:mvn/version "1.0.0"}
        ;; (clojure-csv/2.0.1 because 2.0.2 changes parsing behavior)
        clojure-csv/clojure-csv {:mvn/version "2.0.1"}

;;; GraphQL
        com.walmartlabs/lacinia {:mvn/version "1.0"}
        vincit/venia {:mvn/version "0.2.5"}

;;; Postgres
        com.impossibl.pgjdbc-ng/pgjdbc-ng {:mvn/version "0.8.7"}
        org.clojure/java.jdbc {:mvn/version "0.7.12"}
        joda-time/joda-time {:mvn/version "2.10.10"}
        clj-time/clj-time {:mvn/version "0.15.2" :exclusions [joda-time/joda-time]}
        postgre-types/postgre-types {:mvn/version "0.0.4"}
        clj-postgresql/clj-postgresql {:mvn/version "0.7.0" :exclusions [org.clojure/java.jdbc cheshire/cheshire prismatic/schema]}
        honeysql/honeysql {:mvn/version "0.9.8"}
        nilenso/honeysql-postgres {:mvn/version "0.2.6"}

;;; Web server
        aleph/aleph {:mvn/version "0.4.7-alpha10"}
        com.taoensso/sente {:mvn/version "1.16.2"}
        compojure/compojure {:mvn/version "1.6.2"}
        ring/ring {:mvn/version "1.9.4"}
        ring/ring-defaults {:mvn/version "0.3.2"}
        ring-transit/ring-transit {:mvn/version "0.1.6"}
        ring/ring-json {:mvn/version "0.5.1" :exclusions [cheshire/cheshire]}
        ring/ring-mock {:mvn/version "0.4.0" :exclusions [cheshire/cheshire]} 

;;; profiling
        criterium/criterium {:mvn/version "0.4.6"}

;;; More libraries
        buddy/buddy {:mvn/version "2.0.0"} ;; encryption/authentication
        clj-http/clj-http {:mvn/version "3.12.1"}
        com.stuartsierra/component {:mvn/version "1.0.0"}
        com.velisco/clj-ftp {:mvn/version "0.3.12"}
        com.draines/postal {:mvn/version "2.0.4"} ;; email client
        hashp/hashp {:mvn/version "0.2.1"}
        amazonica/amazonica {:mvn/version "0.3.152" :exclusions [com.taoensso/encore com.fasterxml.jackson.dataformat/jackson-dataformat-cbor com.fasterxml.jackson.core/jackson-databind org.slf4j/slf4j-api]}
        ;; =1.23.0 because version conflict in latest (1.30.2 breaks selenium)
        com.google.api-client/google-api-client {:mvn/version "1.23.0"}
        environ/environ {:mvn/version "1.2.0"}
        bouncer/bouncer {:mvn/version "1.0.1"} ;; validation
        hickory/hickory {:mvn/version "0.7.1"} ;; html parser
        kanwei/sitemap {:mvn/version "0.3.1"} ;; sitemap alternative with clojure.spec fix
        org.clojure/core.async {:mvn/version "1.3.610"}
        org.clojure/core.memoize {:mvn/version "0.7.2"}
        clojurewerkz/quartzite {:mvn/version "2.1.0"}
        gravatar/gravatar {:mvn/version "1.1.1"}
        medley/medley {:mvn/version "1.3.0"}
<<<<<<< HEAD
        org.flywaydb/flyway-core {:mvn/version "8.0.1"}

        poly/config {:local/root "components/config"}
        poly/datapub-client {:local/root "components/datapub-client"}
        poly/flyway {:local/root "components/flyway"}
        poly/notification {:local/root "components/notification"}
        poly/postgres {:local/root "components/postgres"}
        poly/reviewer-time {:local/root "components/reviewer-time"}
        poly/user {:local/root "components/user"}}
=======
        org.flywaydb/flyway-core {:mvn/version "8.2.0"}}
>>>>>>> 11abea41
 :aliases
 {:carve {:extra-deps {borkdude/carve {:git/url "https://github.com/borkdude/carve"
                                       :sha "8e9a29b9b985a89ce0aa0b7f4117e072a07bed44"}}
          :main-opts ["-m" "carve.main"]}
  :dev {:extra-paths ["config/dev" "development/src"]
        :extra-deps {cider/cider-nrepl {:mvn/version "0.27.2"}
                     nrepl/nrepl {:mvn/version "0.8.3"}
                     refactor-nrepl/refactor-nrepl {:mvn/version "3.1.0"}

                     poly/cloudformation-templates {:local/root "components/cloudformation-templates"}
                     poly/datapub-import {:local/root "components/datapub-import"}
                     poly/fda-drugs {:local/root "components/fda-drugs"}
                     poly/sqlite {:local/root "components/sqlite"}}}
  :dev-embedded {:extra-paths ["config/dev-embedded"]}
  :eastwood {:extra-deps {jonase/eastwood {:mvn/version "0.9.9"}}
             :main-opts ["-m" "eastwood.lint" "{:source-paths [\"src/clj\" \"src/cljc\"] :exclude-namespaces [sysrev.user sysrev.all-test-main sysrev.browser-test-main]}"]}
  :poly {:extra-deps {polylith/clj-poly
                      {:deps/root "projects/poly"
                       :git/url "https://github.com/polyfy/polylith.git"
                       :sha "436d80d6a504d5f87d679da775a48e8101c8a3ec"}}
         :main-opts  ["-m" "polylith.clj.core.poly-cli.core"]}
  :prod {:extra-paths ["config/prod" "flyway.conf"]}
  :repl {:main-opts ["-m" "sysrev.user"]}
  :test {:extra-paths ["config/test" "test/clj"]
         :extra-deps {com.opentable.components/otj-pg-embedded {:mvn/version "0.13.3"}
                      eftest/eftest {:mvn/version "0.5.9"}
                      io.zonky.test.postgres/embedded-postgres-binaries-darwin-amd64 {:mvn/version "12.6.0"}
                      io.zonky.test.postgres/embedded-postgres-binaries-linux-amd64 {:mvn/version "12.6.0"}
                      lambdaisland/kaocha {:mvn/version "1.60.945"}
                      lambdaisland/kaocha-cloverage {:mvn/version "1.0.75"}
                      lambdaisland/kaocha-junit-xml {:git/url "https://github.com/insilica/kaocha-junit-xml.git"
                                                     :sha "ab025bc42416e235937a112db435001f9d1b4c23"}
                      prestancedesign/get-port {:mvn/version "0.1.1"}

                      poly/datapub {:local/root "projects/datapub"}
                      poly/datapub-test {:local/root "projects/datapub/datapub-test"}
                      poly/etaoin-test {:local/root "components/etaoin-test"}
                      poly/file-util {:local/root "components/file-util"}
                      poly/fixtures {:local/root "components/fixtures"}
                      poly/pdf-read {:local/root "components/pdf-read"}
                      poly/tesseract {:local/root "components/tesseract"}}
         :jvm-opts ["-XX:-OmitStackTraceInFastThrow"]}
  :test-aws-dev {:extra-paths ["config/test-aws-dev"]}
  :test-aws-prod {:extra-paths ["config/test-aws-prod"]}
  :test-s3-dev {:extra-paths ["config/test-s3-dev"]}}}<|MERGE_RESOLUTION|>--- conflicted
+++ resolved
@@ -79,8 +79,7 @@
         clojurewerkz/quartzite {:mvn/version "2.1.0"}
         gravatar/gravatar {:mvn/version "1.1.1"}
         medley/medley {:mvn/version "1.3.0"}
-<<<<<<< HEAD
-        org.flywaydb/flyway-core {:mvn/version "8.0.1"}
+        org.flywaydb/flyway-core {:mvn/version "8.2.0"}
 
         poly/config {:local/root "components/config"}
         poly/datapub-client {:local/root "components/datapub-client"}
@@ -89,9 +88,6 @@
         poly/postgres {:local/root "components/postgres"}
         poly/reviewer-time {:local/root "components/reviewer-time"}
         poly/user {:local/root "components/user"}}
-=======
-        org.flywaydb/flyway-core {:mvn/version "8.2.0"}}
->>>>>>> 11abea41
  :aliases
  {:carve {:extra-deps {borkdude/carve {:git/url "https://github.com/borkdude/carve"
                                        :sha "8e9a29b9b985a89ce0aa0b7f4117e072a07bed44"}}
