--- conflicted
+++ resolved
@@ -48,10 +48,6 @@
   (test/db-connected?)
   [project-name "Annotator Test"
    search-term "foo bar enthalpic mesoporous"
-<<<<<<< HEAD
-=======
-   select-text-to-annotate {:xpath "//div[contains(text(),'Select text to annotate')]"}
->>>>>>> ad55e016
    selected-text {:xpath "//span[contains(text(),'Journal of the American Chemical Society')]"}
    semantic-class "foo"
    annotation-value "bar"]
@@ -72,7 +68,6 @@
     ;; select one article and annotate it
     (nav/go-project-route "/articles")
     (b/wait-until-loading-completes :pre-wait 200)
-<<<<<<< HEAD
     (b/click article-title-div :delay 200)
     (annotate-article semantic-class annotation-value)
     ;; (b/wait-until-loading-completes :pre-wait 200)
@@ -95,27 +90,6 @@
     ;; (Thread/sleep 50)
     ;; (b/wait-until-exists blue-pencil-icon)
     ;; (Thread/sleep 250)
-=======
-    (b/click "div.article-title" :delay 200)
-    (b/wait-until-loading-completes :pre-wait 200)
-    (b/click x/enable-sidebar-button :if-not-exists :skip :delay 100)
-    (Thread/sleep 100)
-    (b/click x/review-annotator-tab)
-    (b/wait-until-displayed select-text-to-annotate)
-    (b/wait-until-displayed selected-text)
-    (Thread/sleep 100)
-    (as-> (taxi/find-element {:xpath "//div[@data-field='primary-title']"}) e
-      (->actions @b/active-webdriver
-                 (move-to-element e 0 0)
-                 (click-and-hold) (move-by-offset 671 0) (release) (perform)))
-    (Thread/sleep 100)
-    (b/input-text "div.semantic-class input" semantic-class :delay 50)
-    (b/input-text "div.value input" annotation-value :delay 50)
-    (b/click ".ui.button.positive")
-    (Thread/sleep 50)
-    (b/wait-until-exists "i.pencil")
-    (Thread/sleep 250)
->>>>>>> ad55e016
     ;;check the annotation
     (let [{:keys [email password]} b/test-login
           user-id (:user-id (users/get-user-by-email email))
