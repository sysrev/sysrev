(ns sysrev.test.browser.project-compensation
  (:require [clojure.test :refer :all]
            [clj-time.local :as l]
            [clj-time.format :as f]
            [clojure.tools.logging :as log]
            [clj-webdriver.taxi :as taxi]
            [honeysql.helpers :as sqlh :refer [select from where join delete-from]]
            [sysrev.api :as api]
            [sysrev.db.core :refer [do-query do-execute]]
            [sysrev.db.users :as users]
            [sysrev.db.project :as project]
            [sysrev.db.labels :as labels]
            [sysrev.test.core :as test]
            [sysrev.test.browser.core :as b :refer [deftest-browser]]
            [sysrev.test.browser.xpath :as x :refer [xpath]]
            [sysrev.test.browser.navigate :as nav]
            [sysrev.test.browser.review-articles :as review]
            [sysrev.test.browser.pubmed :as pm]))

(use-fixtures :once test/default-fixture b/webdriver-fixture-once)
(use-fixtures :each b/webdriver-fixture-each)

;; create a stripe user
;; (users/create-sysrev-stripe-customer! (users/get-user-by-email "browser+test@insilica.co"))
;;;
;;; NOTE: Compensation entries should not be deleted like this except in testing.
;;;
(defn delete-compensation-by-id [project-id compensation-id]
  ;; delete from compensation-user-period
  (-> (delete-from :compensation_user_period)
      (where [:= :compensation_id compensation-id])
      do-execute)
  ;; delete from compensation-project-default
  (-> (delete-from :compensation_project_default)
      (where [:= :compensation_id compensation-id])
      do-execute)
  ;; delete from compensation-project
  (-> (delete-from :compensation_project)
      (where [:= :compensation_id compensation-id])
      do-execute)
  ;; delete from compensation
  (-> (delete-from :compensation)
      (where [:= :id compensation-id])
      do-execute))
;;;
(defn delete-compensation-by-amount [project-id amount]
  (delete-compensation-by-id
   project-id
   (-> (select :*)
       (from [:compensation_project :cp])
       (join [:compensation :c]
             [:= :c.id :cp.compensation_id])
       (where [:and
               [:= :cp.project_id project-id]])
       do-query
       (->> (filterv #(= (get-in % [:rate :amount]) amount)))
       first
       :id)))
;;;
(defn delete-project-compensations [project-id]
  (mapv #(delete-compensation-by-id project-id %)
        (-> (select :compensation-id)
            (from :compensation-project)
            (where [:= :project-id project-id])
            (->> do-query (map :compensation-id)))))

(defn cents->string
  "Convert an integer amount of cents to a string dollar amount"
  [cents]
  (->> (/ cents 100) double (format "%.2f")))

(defn create-compensation
  "Create a compensation in an integer amount of cents"
  [amount]
<<<<<<< HEAD
  (let [create-new-compensation {:xpath "//h4[contains(text(),'Create New Compensation')]"}
        amount-input {:xpath "//input[@type='text']"}
        amount-create {:xpath "//button[contains(text(),'Create')]"}]
    (log/info "creating compensation:" amount "cents")
    (nav/go-project-route "/compensations")
    (b/wait-until-exists create-new-compensation)
    (b/set-input-text-per-char amount-input (cents->string amount))
    (b/click amount-create)
    (b/wait-until-exists
     (xpath "//div[contains(text(),'$" (cents->string amount) " per Article')]"))))

(defn compensation-select [user]
  (xpath "//div[contains(text(),'" user "')]"
         "/ancestor::div[contains(@class,'item')]"
         "/descendant::div[@role='listbox']"))
=======
  (let [compensations {:xpath "//"}
        create-new-compensation {:xpath "//h4[contains(text(),'Create New Compensation')]"}
        amount-input {:xpath "//input[@type='text' and @id='create-compensation-amount']"}
        amount-create {:xpath "//button[contains(text(),'Create')]"}]
    (log/info (str "Creating a compensation of " amount " cents"))
    (browser/go-project-route "/compensations")
    (browser/wait-until-exists create-new-compensation)
    (taxi/clear amount-input)
    (browser/set-input-text-per-char amount-input (cents->string amount))
    (browser/click amount-create)
    (browser/wait-until-exists
     {:xpath (str "//div[contains(text(),'$" (cents->string amount)
                  " per Article')]")})))

(defn compensation-select-xpath-string  [user]
  (str "//div[contains(text(),'" user "')]"
       "/ancestor::div[contains(@class,'item')]"
       "/descendant::div[@role='listbox']"))
>>>>>>> 74f89613

(defn compensation-option [user amount]
  (let [amount (if (number? amount)
                 (str "$" (cents->string amount) " / article")
                 "No Compensation")]
    (xpath (compensation-select user)
           "/descendant::div[@role='option']"
           "/span[@class='text' and text()='" amount "']")))

(defn select-compensation-for-user
  "Amount can be 'No Compensation' or integer amount of cents"
  [user amount]
  (b/click (compensation-select user))
  (b/click (compensation-option user amount)))

(defn todays-date []
  ;; YYYY-MM-DD
  (f/unparse (f/formatter :date) (l/local-now)))

(defn user-amount-owed [project-id user-name]
  (->> (get-in (api/project-compensation-for-users project-id
                                                   (todays-date)
                                                   (todays-date))
               [:result :amount-owed])
       (filter #(= (:name %) user-name))
       (map #(* (:articles %)
                (get-in % [:rate :amount])))
       (apply +)))

<<<<<<< HEAD
(defn switch-user [{:keys [email password]} & [project]]
  (nav/log-in email password)
  (when project
    (nav/open-project (:name project))))
=======
(defn open-project [project-name]
  (browser/click {:xpath (project-name-xpath-string project-name)}))

(defn switch-user [{:keys [email password]} & [project-name]]
  (log-in email password false)
  (when project-name
    (open-project project-name)))

(defn review-articles [user project label-definitions]
  (switch-user user project)
  (review/randomly-review-n-articles
   (:n-articles user) label-definitions))
>>>>>>> 74f89613

(deftest-browser happy-path-project-compensation
  ;; skip this from `lein test` etc, redundant with larger test
  (when (and (test/db-connected?) (not (test/test-profile?)))
    (let [project-name "SysRev Compensation Test"
          search-term "foo create"
          amount 100
          test-user {:name "foo"
                     :email "foo@bar.com"
                     :password "foobar"}
          n-articles 3
          project-id (atom nil)]
      (try
        ;; create a project
        (nav/log-in)
        (nav/new-project project-name)
        (reset! project-id (nav/current-project-id))
        ;; import sources
        (pm/add-articles-from-search-term search-term)
        ;; create a compensation level
        (create-compensation amount)
        ;; set it to default
        (select-compensation-for-user "Default New User Compensation" 100)
        ;; create a new user, check that that their compensation level is set to the default
        (b/create-test-user :email (:email test-user)
                            :password (:password test-user)
                            :project-id @project-id)
        ;; new user reviews some articles
<<<<<<< HEAD
        (switch-user test-user)
        (nav/open-project project-name)
=======
        (switch-user (:name test-user))
        (open-project {:name project-name})
>>>>>>> 74f89613
        (review/randomly-review-n-articles
         n-articles [(merge review/include-label-definition
                            {:all-values [true false]})])
        (is (= (* n-articles amount)
               (user-amount-owed @project-id (:name test-user))))
        (finally
          (delete-project-compensations @project-id)
          (project/delete-project @project-id)
          (b/delete-test-user :email (:email test-user)))))))

(deftest-browser multiple-project-compensations
  (when (test/db-connected?)
    (let [projects
          (->> [{:name "SysRev Compensation Test 1"
                 :amounts [100 10 110]
                 :search "foo create"}
                {:name "SysRev Compensation Test 2"
                 :amounts [100 20 330]
                 :search "foo create"}]
               (mapv #(assoc % :project-id (atom nil))))
          [project1 project2] projects
          test-users [{:name "foo"
                       :email "foo@bar.com"
                       :password "foobar"
                       :n-articles 2}
                      {:name "baz"
                       :email "baz@qux.com"
                       :password "bazqux"
                       :n-articles 1}
                      {:name "corge"
                       :email "corge@grault.com"
                       :password "corgegrault"
                       :n-articles 3}]
          [user1 user2 user3] test-users
          label-definitions
          [(merge review/include-label-definition
                  {:all-values [true false]})
           #_ (merge review/categorical-label-definition
                     {:all-values
                      (get-in review/categorical-label-definition
                              [:definition :all-values])})
<<<<<<< HEAD
           #_ (merge review/boolean-label-definition
                     {:all-values [true false]})]
          review-articles
          (fn [user project]
            (switch-user user project)
            (review/randomly-review-n-articles
             (:n-articles user) label-definitions))
=======
           (merge review/boolean-label-definition
                  {:all-values [true false]})]
>>>>>>> 74f89613
          create-labels
          (fn [project-id]
            (nav/go-project-route "/labels/edit" project-id)
            ;; create a boolean label
            #_ (let [label review/boolean-label-definition]
                 (test/add-test-label
                  project-id
                  (merge
                   (select-keys label [:value-type :short-label :question :required])
                   {:inclusion-value (-> label :definition :inclusion-values first)})))
            ;; create a categorical label
            #_ (do (b/click review/add-categorical-label-button)
                   (review/set-label-values
                    "//div[contains(@id,'new-label-')]" review/categorical-label-definition)
                   (review/save-label))
            (nav/go-project-route "" project-id))]
      (try
        ;; login
        (nav/log-in)
        ;; create the first project
        (nav/new-project (:name project1))
        (reset! (:project-id project1) (nav/current-project-id))
        (pm/add-articles-from-search-term (:search project1))
        #_ (create-labels @(:project-id project1))
        ;; create three compensations
        (mapv create-compensation (:amounts project1))
        ;; set the first compensation amount to the default
        (select-compensation-for-user
         "Default New User Compensation" (-> project1 :amounts (nth 0)))
        ;; create users
        (doseq [{:keys [email password]} test-users]
<<<<<<< HEAD
          (b/create-test-user :email email :password password
                              :project-id @(:project-id project1)))
        (review-articles user1 project1)
        (review-articles user2 project1)
        (review-articles user3 project1)
=======
          (browser/create-test-user :email email :password password
                                    :project-id @(:project-id project1)))
        (review-articles user1 (:name project1) label-definitions)
        (review-articles user2 (:name project1) label-definitions)
        (review-articles user3 (:name project1) label-definitions)
>>>>>>> 74f89613
        ;; check that the compensation levels add up for all the reviewers
        (doseq [user test-users]
          (is (= (* (:n-articles user) (-> project1 :amounts (nth 0)))
                 (user-amount-owed @(:project-id project1) (:name user)))))
        (when (test/full-tests?)
          ;; create a new project
          (switch-user nil)
          ;; create the second project
          (nav/new-project (:name project2))
          (reset! (:project-id project2) (nav/current-project-id))
          ;; import sources
          (pm/add-articles-from-search-term (:search project2))
          (create-labels @(:project-id project2))
          ;; create three compensations
          (mapv create-compensation (:amounts project2))
          ;; set the first compensation amount to the default
          (select-compensation-for-user
           "Default New User Compensation" (-> project2 :amounts (nth 0)))
          ;; associate the other users with the second project
          (doseq [{:keys [email]} test-users]
            (let [{:keys [user-id]} (users/get-user-by-email email)]
              (project/add-project-member @(:project-id project2) user-id)))
          (review-articles user1 (:name project2) label-definitions)
          (review-articles user2 (:name project2) label-definitions)
          (review-articles user3 (:name project2) label-definitions)
          ;; check that the compensation levels add up for all the reviewers
          (doseq [user test-users]
            (is (= (* (:n-articles user) (-> project2 :amounts (nth 0)))
                   (user-amount-owed @(:project-id project2) (:name user)))))
          ;; change the compensation level of the first test user
<<<<<<< HEAD
          (switch-user nil project1)
          (nav/go-project-route "/compensations")
=======
          (switch-user nil (:name project1))
          (browser/go-project-route "/compensations")
>>>>>>> 74f89613
          (select-compensation-for-user
           (:email user1) (-> project1 :amounts (nth 1)))
          (review-articles user1 (:name project1) label-definitions)
          (is (= (* (:n-articles user1)
                    (+ (-> project1 :amounts (nth 0))
                       (-> project1 :amounts (nth 1))))
                 (user-amount-owed @(:project-id project1) (:name user1))))
          ;; change the compensation level again for the first test user
<<<<<<< HEAD
          (switch-user nil project1)
          (nav/go-project-route "/compensations")
=======
          (switch-user nil (:name project1))
          (browser/go-project-route "/compensations")
>>>>>>> 74f89613
          (select-compensation-for-user
           (:email user1) (-> project1 :amounts (nth 2)))
          (review-articles user1 (:name project1) label-definitions)
          (is (= (* (:n-articles user1)
                    (->> project1 :amounts (take 3) (apply +)))
                 (user-amount-owed @(:project-id project1) (:name user1))))
          ;; are all the other compensation levels for the other users still consistent?
          (is (= (* (:n-articles user2) (-> project1 :amounts (nth 0)))
                 (user-amount-owed @(:project-id project1) (:name user2))))
          (is (= (* (:n-articles user3) (-> project1 :amounts (nth 0)))
                 (user-amount-owed @(:project-id project1) (:name user3))))
          ;; let's change compensations for another user in this project
<<<<<<< HEAD
          (switch-user nil project1)
          (nav/go-project-route "/compensations")
=======
          (switch-user nil (:name project1))
          (browser/go-project-route "/compensations")
>>>>>>> 74f89613
          (select-compensation-for-user
           (:email user2) (-> project1 :amounts (nth 2)))
          (review-articles user2 (:name project1) label-definitions)
          ;; are the compensations still correct for this user?
          (is (= (+ (* (:n-articles user2) (-> project1 :amounts (nth 0)))
                    (* (:n-articles user2) (-> project1 :amounts (nth 2))))
                 (user-amount-owed @(:project-id project1) (:name user2))))
          ;; are all the other compensation levels for the other users still consistent?
          (is (= (* (:n-articles user3) (-> project1 :amounts (nth 0)))
                 (user-amount-owed @(:project-id project1) (:name user3))))
          (is (= (+ (* (:n-articles user1) (-> project1 :amounts (nth 0)))
                    (* (:n-articles user1) (-> project1 :amounts (nth 1)))
                    (* (:n-articles user1) (-> project1 :amounts (nth 2))))
                 (user-amount-owed @(:project-id project1) (:name user1))))
          ;; let's try changing comp rate in another project,
          ;; make sure all other compensations are correct
<<<<<<< HEAD
          (switch-user nil project2)
          (nav/go-project-route "/compensations")
=======
          (switch-user nil (:name project2))
          (browser/go-project-route "/compensations")
>>>>>>> 74f89613
          (select-compensation-for-user
           (:email user1) (-> project2 :amounts (nth 1)))
          (review-articles user1 (:name project2) label-definitions)
          ;; let's set the compensation for the second user, have them
          ;; review some more articles
<<<<<<< HEAD
          (switch-user nil project2)
          (nav/go-project-route "/compensations")
=======
          (switch-user nil (:name project2))
          (browser/go-project-route "/compensations")
>>>>>>> 74f89613
          (select-compensation-for-user
           (:email user2) (-> project2 :amounts (nth 2)))
          (review-articles user2 (:name project2) label-definitions)
          ;; does everything add up for the second project?
          (is (= (+ (* (:n-articles user1) (-> project2 :amounts (nth 0)))
                    (* (:n-articles user1) (-> project2 :amounts (nth 1))))
                 (user-amount-owed @(:project-id project2) (:name user1))))
          (is (= (+ (* (:n-articles user2) (-> project2 :amounts (nth 0)))
                    (* (:n-articles user2) (-> project2 :amounts (nth 2))))
                 (user-amount-owed @(:project-id project2) (:name user2))))
          (is (= (* (:n-articles user3) (-> project2 :amounts (nth 0)))
                 (user-amount-owed @(:project-id project2) (:name user3))))
          ;; switch projects back to first project
<<<<<<< HEAD
          (b/click {:xpath "//a[@href='/']"})
          (nav/open-project (:name project1))
=======
          (browser/click {:xpath "//a[@href='/']"})
          (open-project (:name project1))
>>>>>>> 74f89613
          ;; and the amount owed to user to the other project did not
          ;; change
          (is (= (+ (* (:n-articles user1) (-> project1 :amounts (nth 0)))
                    (* (:n-articles user1) (-> project1 :amounts (nth 1)))
                    (* (:n-articles user1) (-> project1 :amounts (nth 2))))
                 (user-amount-owed @(:project-id project1) (:name user1))))
          (is (= (+ (* (:n-articles user2) (-> project1 :amounts (nth 0)))
                    (* (:n-articles user2) (-> project1 :amounts (nth 2))))
                 (user-amount-owed @(:project-id project1) (:name user2))))
          (is (= (* (:n-articles user3) (-> project1 :amounts (nth 0)))
                 (user-amount-owed @(:project-id project1) (:name user3)))))
        (finally
          ;; delete projects
          (doseq [{:keys [project-id]} projects]
            (when @project-id
              (delete-project-compensations @project-id)
              (project/delete-project @project-id)))
          ;; delete test users
          (doseq [{:keys [email]} test-users]
            (b/delete-test-user :email email)))))))<|MERGE_RESOLUTION|>--- conflicted
+++ resolved
@@ -20,8 +20,6 @@
 (use-fixtures :once test/default-fixture b/webdriver-fixture-once)
 (use-fixtures :each b/webdriver-fixture-each)
 
-;; create a stripe user
-;; (users/create-sysrev-stripe-customer! (users/get-user-by-email "browser+test@insilica.co"))
 ;;;
 ;;; NOTE: Compensation entries should not be deleted like this except in testing.
 ;;;
@@ -72,9 +70,8 @@
 (defn create-compensation
   "Create a compensation in an integer amount of cents"
   [amount]
-<<<<<<< HEAD
   (let [create-new-compensation {:xpath "//h4[contains(text(),'Create New Compensation')]"}
-        amount-input {:xpath "//input[@type='text']"}
+        amount-input {:xpath "//input[@id='create-compensation-amount' and @type='text']"}
         amount-create {:xpath "//button[contains(text(),'Create')]"}]
     (log/info "creating compensation:" amount "cents")
     (nav/go-project-route "/compensations")
@@ -88,26 +85,6 @@
   (xpath "//div[contains(text(),'" user "')]"
          "/ancestor::div[contains(@class,'item')]"
          "/descendant::div[@role='listbox']"))
-=======
-  (let [compensations {:xpath "//"}
-        create-new-compensation {:xpath "//h4[contains(text(),'Create New Compensation')]"}
-        amount-input {:xpath "//input[@type='text' and @id='create-compensation-amount']"}
-        amount-create {:xpath "//button[contains(text(),'Create')]"}]
-    (log/info (str "Creating a compensation of " amount " cents"))
-    (browser/go-project-route "/compensations")
-    (browser/wait-until-exists create-new-compensation)
-    (taxi/clear amount-input)
-    (browser/set-input-text-per-char amount-input (cents->string amount))
-    (browser/click amount-create)
-    (browser/wait-until-exists
-     {:xpath (str "//div[contains(text(),'$" (cents->string amount)
-                  " per Article')]")})))
-
-(defn compensation-select-xpath-string  [user]
-  (str "//div[contains(text(),'" user "')]"
-       "/ancestor::div[contains(@class,'item')]"
-       "/descendant::div[@role='listbox']"))
->>>>>>> 74f89613
 
 (defn compensation-option [user amount]
   (let [amount (if (number? amount)
@@ -137,25 +114,10 @@
                 (get-in % [:rate :amount])))
        (apply +)))
 
-<<<<<<< HEAD
 (defn switch-user [{:keys [email password]} & [project]]
   (nav/log-in email password)
   (when project
     (nav/open-project (:name project))))
-=======
-(defn open-project [project-name]
-  (browser/click {:xpath (project-name-xpath-string project-name)}))
-
-(defn switch-user [{:keys [email password]} & [project-name]]
-  (log-in email password false)
-  (when project-name
-    (open-project project-name)))
-
-(defn review-articles [user project label-definitions]
-  (switch-user user project)
-  (review/randomly-review-n-articles
-   (:n-articles user) label-definitions))
->>>>>>> 74f89613
 
 (deftest-browser happy-path-project-compensation
   ;; skip this from `lein test` etc, redundant with larger test
@@ -184,13 +146,8 @@
                             :password (:password test-user)
                             :project-id @project-id)
         ;; new user reviews some articles
-<<<<<<< HEAD
         (switch-user test-user)
         (nav/open-project project-name)
-=======
-        (switch-user (:name test-user))
-        (open-project {:name project-name})
->>>>>>> 74f89613
         (review/randomly-review-n-articles
          n-articles [(merge review/include-label-definition
                             {:all-values [true false]})])
@@ -232,7 +189,6 @@
                      {:all-values
                       (get-in review/categorical-label-definition
                               [:definition :all-values])})
-<<<<<<< HEAD
            #_ (merge review/boolean-label-definition
                      {:all-values [true false]})]
           review-articles
@@ -240,10 +196,6 @@
             (switch-user user project)
             (review/randomly-review-n-articles
              (:n-articles user) label-definitions))
-=======
-           (merge review/boolean-label-definition
-                  {:all-values [true false]})]
->>>>>>> 74f89613
           create-labels
           (fn [project-id]
             (nav/go-project-route "/labels/edit" project-id)
@@ -275,19 +227,11 @@
          "Default New User Compensation" (-> project1 :amounts (nth 0)))
         ;; create users
         (doseq [{:keys [email password]} test-users]
-<<<<<<< HEAD
           (b/create-test-user :email email :password password
                               :project-id @(:project-id project1)))
         (review-articles user1 project1)
         (review-articles user2 project1)
         (review-articles user3 project1)
-=======
-          (browser/create-test-user :email email :password password
-                                    :project-id @(:project-id project1)))
-        (review-articles user1 (:name project1) label-definitions)
-        (review-articles user2 (:name project1) label-definitions)
-        (review-articles user3 (:name project1) label-definitions)
->>>>>>> 74f89613
         ;; check that the compensation levels add up for all the reviewers
         (doseq [user test-users]
           (is (= (* (:n-articles user) (-> project1 :amounts (nth 0)))
@@ -310,39 +254,29 @@
           (doseq [{:keys [email]} test-users]
             (let [{:keys [user-id]} (users/get-user-by-email email)]
               (project/add-project-member @(:project-id project2) user-id)))
-          (review-articles user1 (:name project2) label-definitions)
-          (review-articles user2 (:name project2) label-definitions)
-          (review-articles user3 (:name project2) label-definitions)
+          (review-articles user1 project2)
+          (review-articles user2 project2)
+          (review-articles user3 project2)
           ;; check that the compensation levels add up for all the reviewers
           (doseq [user test-users]
             (is (= (* (:n-articles user) (-> project2 :amounts (nth 0)))
                    (user-amount-owed @(:project-id project2) (:name user)))))
           ;; change the compensation level of the first test user
-<<<<<<< HEAD
           (switch-user nil project1)
           (nav/go-project-route "/compensations")
-=======
-          (switch-user nil (:name project1))
-          (browser/go-project-route "/compensations")
->>>>>>> 74f89613
           (select-compensation-for-user
            (:email user1) (-> project1 :amounts (nth 1)))
-          (review-articles user1 (:name project1) label-definitions)
+          (review-articles user1 project1)
           (is (= (* (:n-articles user1)
                     (+ (-> project1 :amounts (nth 0))
                        (-> project1 :amounts (nth 1))))
                  (user-amount-owed @(:project-id project1) (:name user1))))
           ;; change the compensation level again for the first test user
-<<<<<<< HEAD
           (switch-user nil project1)
           (nav/go-project-route "/compensations")
-=======
-          (switch-user nil (:name project1))
-          (browser/go-project-route "/compensations")
->>>>>>> 74f89613
           (select-compensation-for-user
            (:email user1) (-> project1 :amounts (nth 2)))
-          (review-articles user1 (:name project1) label-definitions)
+          (review-articles user1 project1)
           (is (= (* (:n-articles user1)
                     (->> project1 :amounts (take 3) (apply +)))
                  (user-amount-owed @(:project-id project1) (:name user1))))
@@ -352,16 +286,11 @@
           (is (= (* (:n-articles user3) (-> project1 :amounts (nth 0)))
                  (user-amount-owed @(:project-id project1) (:name user3))))
           ;; let's change compensations for another user in this project
-<<<<<<< HEAD
           (switch-user nil project1)
           (nav/go-project-route "/compensations")
-=======
-          (switch-user nil (:name project1))
-          (browser/go-project-route "/compensations")
->>>>>>> 74f89613
           (select-compensation-for-user
            (:email user2) (-> project1 :amounts (nth 2)))
-          (review-articles user2 (:name project1) label-definitions)
+          (review-articles user2 project1)
           ;; are the compensations still correct for this user?
           (is (= (+ (* (:n-articles user2) (-> project1 :amounts (nth 0)))
                     (* (:n-articles user2) (-> project1 :amounts (nth 2))))
@@ -375,28 +304,18 @@
                  (user-amount-owed @(:project-id project1) (:name user1))))
           ;; let's try changing comp rate in another project,
           ;; make sure all other compensations are correct
-<<<<<<< HEAD
           (switch-user nil project2)
           (nav/go-project-route "/compensations")
-=======
-          (switch-user nil (:name project2))
-          (browser/go-project-route "/compensations")
->>>>>>> 74f89613
           (select-compensation-for-user
            (:email user1) (-> project2 :amounts (nth 1)))
-          (review-articles user1 (:name project2) label-definitions)
+          (review-articles user1 project2)
           ;; let's set the compensation for the second user, have them
           ;; review some more articles
-<<<<<<< HEAD
           (switch-user nil project2)
           (nav/go-project-route "/compensations")
-=======
-          (switch-user nil (:name project2))
-          (browser/go-project-route "/compensations")
->>>>>>> 74f89613
           (select-compensation-for-user
            (:email user2) (-> project2 :amounts (nth 2)))
-          (review-articles user2 (:name project2) label-definitions)
+          (review-articles user2 project2)
           ;; does everything add up for the second project?
           (is (= (+ (* (:n-articles user1) (-> project2 :amounts (nth 0)))
                     (* (:n-articles user1) (-> project2 :amounts (nth 1))))
@@ -407,13 +326,8 @@
           (is (= (* (:n-articles user3) (-> project2 :amounts (nth 0)))
                  (user-amount-owed @(:project-id project2) (:name user3))))
           ;; switch projects back to first project
-<<<<<<< HEAD
           (b/click {:xpath "//a[@href='/']"})
           (nav/open-project (:name project1))
-=======
-          (browser/click {:xpath "//a[@href='/']"})
-          (open-project (:name project1))
->>>>>>> 74f89613
           ;; and the amount owed to user to the other project did not
           ;; change
           (is (= (+ (* (:n-articles user1) (-> project1 :amounts (nth 0)))
