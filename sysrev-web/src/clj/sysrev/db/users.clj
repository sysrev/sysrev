--- conflicted
+++ resolved
@@ -30,13 +30,8 @@
 
 (defn get-user-by-id [user-id]
   (-> (select :*)
-<<<<<<< HEAD
-      (from :web_user)
-      (where [:= :user_id user-id])
-=======
       (from :web-user)
       (where [:= :user-id user-id])
->>>>>>> debb2a49
       do-query
       first))
 
@@ -58,18 +53,12 @@
                    (:project-id (get-default-project)))
                ;; TODO: implement email verification
                :verified true
-<<<<<<< HEAD
-               :date_created now}
-        entry (if (nil? id) entry (assoc entry :user_id id))]
-    (-> (insert-into :web_user)
-=======
                :date-created (sql-now)
                :user-uuid (UUID/randomUUID)}
         entry (if-not (nil? user-id)
                 (assoc entry :user-id user-id)
                 entry)]
     (-> (insert-into :web-user)
->>>>>>> debb2a49
         (values [entry])
         (returning :user-id)
         do-query)))
@@ -98,13 +87,8 @@
 
 (defn delete-user [user-id]
   (assert (integer? user-id))
-<<<<<<< HEAD
-  (-> (delete-from :web_user)
-      (where [:= :user_id user-id])
-=======
   (-> (delete-from :web-user)
       (where [:= :user-id user-id])
->>>>>>> debb2a49
       do-execute)
   nil)
 
@@ -115,15 +99,9 @@
       do-execute))
 
 (defn change-user-id [current-id new-id]
-<<<<<<< HEAD
-  (-> (sqlh/update :web_user)
-      (sset {:user_id new-id})
-      (where [:= :user_id current-id])
-=======
   (-> (sqlh/update :web-user)
       (sset {:user-id new-id})
       (where [:= :user-id current-id])
->>>>>>> debb2a49
       do-execute))
 
 (defn get-user-labels
@@ -160,11 +138,7 @@
 
 (defn get-user-summaries []
   (let [users (->> (all-users)
-<<<<<<< HEAD
-                   (group-by :user_id)
-=======
                    (group-by :user-id)
->>>>>>> debb2a49
                    (map-values first))
         inclusions (all-user-inclusions true)
         in-progress
@@ -327,11 +301,6 @@
         (:predict-run-id (latest-predict-run project-id))
         [umap labels articles]
         (pvalues
-<<<<<<< HEAD
-         (-> (select :user_id :email :verified :name :username :admin)
-             (from :web_user)
-             (where [:= :user_id user-id])
-=======
          (-> (select :user-id
                      :email
                      :verified
@@ -341,7 +310,6 @@
                      :permissions)
              (from :web-user)
              (where [:= :user-id user-id])
->>>>>>> debb2a49
              do-query
              first)
          (->>
