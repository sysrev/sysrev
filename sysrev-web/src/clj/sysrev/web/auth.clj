(ns sysrev.web.auth
  (:require [clojure.data.json :as json]
            [ring.util.response :as r]
            [sysrev.db.users :as users]
            [sysrev.web.ajax :refer [wrap-json get-user-id]]
            [sysrev.db.project :as project]))

(defn web-login-handler [request]
  (let [session (:session request)
        fields (-> request :body slurp (json/read-str :key-fn keyword))
        user (users/get-user-by-email (:email fields))
<<<<<<< HEAD
        auth-session (assoc session :identity (:email user) :user-id (:user_id user))
=======
        auth-session (assoc session :identity
                            (select-keys user [:user-id :user-uuid :email]))
>>>>>>> debb2a49
        valid-pw (users/valid-password? (:email fields) (:password fields))
        verified (and valid-pw (true? (:verified user)))
        success? (and valid-pw verified)
        result {:valid valid-pw :verified verified}
        response
        (if success?
          (-> result wrap-json (assoc :session auth-session))
          (-> result (assoc :err "Invalid username or password") wrap-json))]
    response))

(defn web-logout-handler [request]
  (let [session (:session request)
        success? (not (nil? (:identity session)))
        result {:success (if success? true false)}
        response
        (-> result
            wrap-json
            (assoc :session (-> session
                                (assoc :identity nil))))]
    response))

(defn web-create-account-handler [request]
  (->
   (try
     (let [fields (-> request :body slurp (json/read-str :key-fn keyword))
           email (:email fields)
           password (:password fields)
           project-id (or (:project-id fields)
                          (:project-id (project/get-default-project)))
           _ (assert (integer? project-id))
           success? (try (do (users/create-user
                              email password :project-id project-id)
                             true)
                         (catch Exception e
                           false))
           ;; now make sure email is sent successfully before storing user entry
           #_
           success?
           #_
           (if (not success?)
             false
             (try (let [entry (users/get-user-entry email)
                        _ (assert entry)
                        result
                        (mail/send-datapub-email
                         email
                         "Verify new Datapub account"
                         (str "An account was created for your email address at https://datapub.io.
If you created the account, follow this link to verify ownership: "
                              "https://datapub.io/verify/" (-> entry :verify-code)))]
                    (assert result)
                    (assert (= (:code result) 0))
                    true)
                  (catch Exception e
                    (try (users/delete-user email)
                         (catch Exception e
                           nil))
                    false)))]
       {:success success?
        :error (if success?
                 nil
                 "Error while creating user account")})
     (catch Exception e
       {:success false
        :error "Error while processing request"}))
   wrap-json))

(defn web-get-identity [request]
  (let [user (-> request :session :identity)
        response (if (and user (:email user) (:user-id user))
                   {:identity {:email (:email user)
                               :id (:user-id user)
                               :user-uuid (:user-uuid user)}}
                   {:identity nil})]
    (-> response wrap-json)))<|MERGE_RESOLUTION|>--- conflicted
+++ resolved
@@ -9,12 +9,8 @@
   (let [session (:session request)
         fields (-> request :body slurp (json/read-str :key-fn keyword))
         user (users/get-user-by-email (:email fields))
-<<<<<<< HEAD
-        auth-session (assoc session :identity (:email user) :user-id (:user_id user))
-=======
         auth-session (assoc session :identity
                             (select-keys user [:user-id :user-uuid :email]))
->>>>>>> debb2a49
         valid-pw (users/valid-password? (:email fields) (:password fields))
         verified (and valid-pw (true? (:verified user)))
         success? (and valid-pw verified)
