(ns sysrev.import.endnote
  (:require [clojure.xml :as xml]
            [clojure.java.io :as io]
            [clojure.data.xml :as dxml]
            [clojure.tools.logging :as log]
            [clojure.string :as str]
            [clojure.java.jdbc :as j]
            [honeysql.core :as sql]
            [honeysql.helpers :as sqlh :refer :all :exclude [update]]
            [sysrev.db.core :refer
             [do-query do-execute clear-project-cache with-transaction *conn*]]
            [sysrev.db.articles :as articles]
            [sysrev.db.project :as project]
            [sysrev.db.labels :as labels]
            [sysrev.db.documents :as docs]
            [sysrev.db.sources :as sources]
            [sysrev.predict.api :as predict-api]
            [sysrev.db.queries :as q]
            [sysrev.util :refer
             [xml-find xml-find-vector xml-find-vector
              parse-integer parse-xml-str]]
            [sysrev.shared.util :refer [map-values to-uuid]]))

(defn parse-endnote-file [fname]
  (-> fname io/file io/reader dxml/parse))

(defn- document-id-from-url [url]
  (second (re-matches #"^internal-pdf://(\d+)/.*" url)))

(defn load-endnote-record [e]
  (-> (merge
       (->>
        {:primary-title [:titles :title]
         :secondary-title [:titles :secondary-title]
         ;; :periodical [:periodical :full-title]
         :abstract [:abstract]
         :remote-database-name [:remote-database-name]
<<<<<<< HEAD
         :year [:dates :year]}
=======
         :year [:dates :year]
         :rec-number [:rec-number]
         :custom4 [:custom4]
         :custom5 [:custom5]
         :pubdate [:dates :pub-dates :date]}
>>>>>>> 7886ba4a
        (map-values
         (fn [path]
           (-> (xml-find [e] (concat path [:style]))
               first :content first))))
       (->>
        {:rec-number [:rec-number]
         :custom4 [:custom4]
         :custom5 [:custom5]}
        (map-values
         (fn [path]
           (or (-> (xml-find [e] (concat path [:style]))
                   first :content first)
               (-> (xml-find [e] path)
                   first :content first)))))
       (->>
        {:urls [:urls :related-urls :url]
         :authors [:contributors :authors :author]
         :keywords [:keywords :keyword]}
        (map-values
         (fn [path]
           (->> (xml-find-vector [e] path)
                (map #(-> % :content))
                (apply concat)
                vec))))
       (->>
        {:document-ids [:urls :pdf-urls :url]}
        (map-values
         (fn [path]
           (->> (xml-find-vector [e] path)
                (map document-id-from-url)
                (remove nil?)
                vec)))))
      (update :year parse-integer)
      ((fn [parsed-xml]
         (assoc parsed-xml :date (str (:year parsed-xml) " " (:pubdate parsed-xml)))))
      (dissoc :pubdate)
      (assoc :raw (dxml/emit-str e))))

(defn load-endnote-library-xml
  "Parse an Endnote XML file into a vector of article maps."
  [file]
  (let [x (cond (string? file)
                (parse-endnote-file file)
                (= java.io.File (type file))
                (-> file slurp dxml/parse-str)
                :else file)]
    (->> (-> x :content first :content)
         (mapv load-endnote-record))))

(defn load-endnote-doc-ids
  "Parse an Endnote XML file mapping `article-uuid` values (`custom5` field) to
   `document-id` values."
  [file]
  (->> (load-endnote-library-xml file)
       (map (fn [entry]
              (let [entry
                    (-> entry
                        (select-keys [:custom5 :document-ids])
                        (#(assoc % :article-uuid (to-uuid (:custom5 %))))
                        (dissoc :custom5))]
                [(:article-uuid entry)
                 (:document-ids entry)])))
       (apply concat)
       (apply hash-map)))

(defn- add-article [article project-id]
  (try
    (articles/add-article article project-id *conn*)
    (catch Throwable e
      (throw (Exception.
              (str "exception in sysrev.import.endnote/add-article "
                   "article:" (:primary-title article) " "
                   "message: " (.getMessage e))))
      nil)))

(defn- import-articles-to-project!
  "Imports articles into project."
  [articles project-id project-source-id]
  (try
    (doseq [articles-group (->> articles (partition-all 20))]
      (doseq [article (->> articles-group (remove nil?))]
        (try
          (with-transaction
            (doseq [[k v] article]
              (when (or (nil? v)
                        (and (coll? v) (empty? v)))
                (log/debug (format "sysrev.import.endnote/import-articles-to-project!: * field `%s` is empty" (pr-str k)))))
            (when-let [article-id (add-article
                                   (-> article
                                       (dissoc :locations)
                                       (assoc :enabled false))
                                   project-id)]
              ;; associate this article with a project-source-id
              (sources/add-article-to-source! article-id project-source-id)
              (when (not-empty (:locations article))
                (-> (sqlh/insert-into :article-location)
                    (values
                     (->> (:locations article)
                          (mapv #(assoc % :article-id article-id))))
                    do-execute))))
          (catch Throwable e
            (throw (Exception. (str (format "sysrev.import.endnote/import-articles-to-project!: error importing article #%s"
                                            (:public-id article))
                                    ": " (.getMessage e))))))))
    (finally
      (clear-project-cache project-id))))

(defn add-articles!
  "Import articles into project-id using the meta map as a source description. If the optional keyword :use-future? true is used, then the importing is wrapped in a future"
  [articles project-id source-id meta & {:keys [use-future? threads]
                                         :or {use-future? false threads 1}}]
  (if (and use-future? (nil? *conn*))
    (future
      (try
        (let [thread-groups
              (->> articles
                   (partition-all (max 1 (quot (count articles) threads))))
              thread-results
              (->> thread-groups
                   (mapv
                    (fn [thread-articles]
                      (future
                        (try
                          (import-articles-to-project!
                           thread-articles project-id source-id)
                          true
                          (catch Throwable e
                            (println "Error in sysrev.import.endnote/add-articles! (inner future)"
                                     (.getMessage e))
                            false)))))
                   (mapv deref))
              success? (every? true? thread-results)]
          (if success?
            (do (sources/update-project-source-metadata!
                 source-id (assoc meta :importing-articles? false))
                (predict-api/schedule-predict-update project-id))
            (sources/fail-project-source-import! source-id))
          success?)
        (catch Throwable e
          (log/info "Error in sysrev.import.endnote/add-articles! (outer future)"
                    (.getMessage e))
          (sources/fail-project-source-import! source-id)
          false)
        (finally
          ;; update the enabled flag for the articles
          (sources/update-project-articles-enabled! project-id))))
    (try
      ;; import the data
      (let [success?
            (import-articles-to-project! articles project-id source-id)]
        (if success?
          (sources/update-project-source-metadata!
           source-id (assoc meta :importing-articles? false))
          (sources/fail-project-source-import! source-id))
        success?)
      (catch Throwable e
        (println "Error in sysrev.import.endnote/add-articles!"
                 (.getMessage e))
        (sources/fail-project-source-import! source-id))
      (finally
        ;; update the enabled flag for the articles
        (sources/update-project-articles-enabled! project-id)))))

(defn endnote-file->articles
  [file]
  (try (mapv #(dissoc % :custom4 :custom5 :rec-number) (load-endnote-library-xml file))
       (catch Throwable e
         (throw (Exception. "Error parsing file")))))

(defn import-endnote-library! [file filename project-id & {:keys [use-future? threads]
                                                           :or {use-future? false threads 1}}]
  (let [meta (sources/import-articles-from-endnote-file-meta filename)
        source-id (sources/create-project-source-metadata!
                   project-id
                   (assoc meta
                          :importing-articles? true))]
    (try (let [articles (endnote-file->articles file)]
           (add-articles! articles project-id source-id meta
                          :use-future? use-future?
                          :threads threads))
         (catch Throwable e
           (sources/fail-project-source-import! source-id)
           (throw (Exception. "Error in sysrev.import.endnote/import-endnote-library!: " (.getMessage e)))))))

(defn clone-subproject-endnote
  "Clones a project from the subset of articles in `parent-id` project that
  are contained in Endnote XML export file `endnote-path`. Also imports
  `document` entries using file `endnote-path` and directory `pdfs-path`,
  and attaches `document-id` values to article entries.

  The `endnote-path` file must be in the format created by
  `filter-endnote-xml-includes` (has the original `article-uuid` values
  attached to each Endnote article entry under field `:custom5`).

  Copies most project definition entries over from the parent project
  (eg. project members, label definitions, keywords).

  The `project` and `article` entries will reference the parent project using
  fields `parent-project-id` and `parent-article-uuid`."
  [project-name parent-id endnote-path pdfs-path]
  (let [article-doc-ids (load-endnote-doc-ids endnote-path)
        article-uuids (keys article-doc-ids)
        child-id
        (:project-id (project/create-project
                      project-name :parent-project-id parent-id))]
    (project/add-project-note child-id {})
    (println (format "created child project (#%d, '%s')"
                     child-id project-name))
    (project/populate-child-project-articles
     parent-id child-id article-uuids)
    (println (format "loaded %d articles"
                     (project/project-article-count child-id)))
    (docs/load-article-documents child-id pdfs-path)
    (docs/load-project-document-ids child-id article-doc-ids)
    (labels/copy-project-label-defs parent-id child-id)
    (project/copy-project-keywords parent-id child-id)
    (project/copy-project-members parent-id child-id)
    (println "clone-subproject-endnote done")))<|MERGE_RESOLUTION|>--- conflicted
+++ resolved
@@ -35,15 +35,11 @@
          ;; :periodical [:periodical :full-title]
          :abstract [:abstract]
          :remote-database-name [:remote-database-name]
-<<<<<<< HEAD
-         :year [:dates :year]}
-=======
          :year [:dates :year]
          :rec-number [:rec-number]
          :custom4 [:custom4]
          :custom5 [:custom5]
          :pubdate [:dates :pub-dates :date]}
->>>>>>> 7886ba4a
         (map-values
          (fn [path]
            (-> (xml-find [e] (concat path [:style]))
