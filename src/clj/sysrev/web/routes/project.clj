--- conflicted
+++ resolved
@@ -69,7 +69,6 @@
              {:result {:project-id project-id}}
              {:session session}))))
 
-<<<<<<< HEAD
   (POST "/api/create-project" request
         (wrap-permissions
          request [] []
@@ -82,14 +81,6 @@
               user-id (current-user-id request)]
           (api/delete-project! project-id user-id)))
 
-  ;; Returns web file paths for all local article PDF documents
-  (GET "/api/article-documents" request
-       (wrap-permissions
-        request [] ["member"]
-        (docs/all-article-document-paths)))
-
-=======
->>>>>>> 7f2f78f2
   ;; Returns an article for user to label
   (GET "/api/label-task" request
        (wrap-permissions
