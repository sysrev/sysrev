--- conflicted
+++ resolved
@@ -690,7 +690,6 @@
       {:error internal-server-error
        :message (.getMessage e)})))
 
-<<<<<<< HEAD
 (defn save-article-annotation
   [article-id user-id selection annotation & {:keys [pdf-key]}]
   (try
@@ -746,7 +745,7 @@
       {:result {:success true
                 :annotation-id annotation-id
                 :annotation annotation}})
-=======
+
 (defn change-project-permissions [project-id users-map]
   (try
     (assert project-id)
@@ -754,7 +753,6 @@
       (doseq [[user-id perms] (vec users-map)]
         (project/set-member-permissions project-id user-id perms))
       {:result {:success true}})
->>>>>>> 80643ef1
     (catch Throwable e
       {:error internal-server-error
        :message (.getMessage e)})))
