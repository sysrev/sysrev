--- conflicted
+++ resolved
@@ -30,10 +30,6 @@
 (defn start-app [& [postgres-overrides server-port-override only-if-new]]
   (start-db postgres-overrides only-if-new)
   (start-web server-port-override only-if-new)
-<<<<<<< HEAD
   (start-scheduler)
-=======
   (start-listener-handlers!)
-  (annotations/migrate-old-annotations)
->>>>>>> a71cb13b
   true)