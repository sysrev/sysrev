(ns sysrev.db.project
  (:require
   [clojure.spec.alpha :as s]
   [sysrev.shared.spec.core :as sc]
   [sysrev.shared.spec.article :as sa]
   [sysrev.shared.spec.project :as sp]
   [sysrev.shared.spec.labels :as sl]
   [sysrev.shared.spec.users :as su]
   [sysrev.shared.spec.keywords :as skw]
   [sysrev.shared.spec.notes :as snt]
   [sysrev.db.core :refer
    [do-query do-execute to-sql-array sql-cast with-project-cache
     clear-project-cache clear-query-cache cached-project-ids to-jsonb
     with-transaction]]
   [sysrev.db.articles :refer
    [set-article-flag remove-article-flag article-to-sql]]
   [sysrev.db.documents :as docs]
   [sysrev.db.queries :as q]
   [sysrev.files.stores :as files]
   [sysrev.util]
   [sysrev.shared.util :refer
    [map-values in? short-uuid to-uuid parse-number]]
   [sysrev.shared.keywords :refer [canonical-keyword]]
   [honeysql.core :as sql]
   [honeysql.helpers :as sqlh :refer :all :exclude [update]]
   [honeysql-postgres.format :refer :all]
   [honeysql-postgres.helpers :refer :all :exclude [partition-by]]
   [clojure.string :as str])
  (:import java.util.UUID))

(def default-project-settings
  {:second-review-prob 0.5})

(defn all-project-ids []
  (-> (select :project-id)
      (from [:project :p])
      (order-by :project-id)
      (->> do-query (mapv :project-id))))

(defn all-projects
  "Returns seq of short info on all projects, for interactive use."
  []
  (-> (select :p.project-id
              :p.name
              :p.project-uuid
              [:%count.article-id :n-articles])
      (from [:project :p])
      (left-join [:article :a] [:= :a.project-id :p.project-id])
      (group :p.project-id)
      (order-by :p.date-created)
      do-query))
;;
(s/fdef all-projects
        :args (s/cat)
        :ret (s/coll-of map?))

(defn add-project-member
  "Add a user to the list of members of a project."
  [project-id user-id &
   {:keys [permissions]
    :or {permissions ["member"]}}]
  (let [project-id (q/to-project-id project-id)
        user-id (q/to-user-id user-id)
        entry {:project-id project-id
               :user-id user-id
               :permissions (to-sql-array "text" permissions)}]
    (try
      (-> (insert-into :project-member)
          (values [entry])
          (returning :membership-id)
          do-query first :membership-id)
      (finally
        (clear-project-cache project-id)))))
;;
(s/fdef add-project-member
        :args (s/cat
               :project-id ::sc/project-id
               :user-id ::sc/user-id
               :opts (s/keys* :opt-un [::sp/permissions]))
        :ret (s/nilable ::sc/sql-id))

(defn remove-project-member
  "Remove a user from a project."
  [project-id user-id]
  (let [project-id (q/to-project-id project-id)
        user-id (q/to-user-id user-id)]
    (try
      (-> (delete-from :project-member)
          (where [:and
                  [:= :project-id project-id]
                  [:= :user-id user-id]])
          do-execute)
      (finally
        (clear-project-cache project-id)))))
;;
(s/fdef remove-project-member
        :args (s/cat :project-id ::sc/project-id
                     :user-id ::sc/user-id)
        :ret (s/nilable integer?))

(defn set-member-permissions
  "Change the permissions for a project member."
  [project-id user-id permissions]
  (let [project-id (q/to-project-id project-id)
        user-id (q/to-user-id user-id)]
    (try
      (-> (sqlh/update :project-member)
          (sset {:permissions (to-sql-array "text" permissions)})
          (where [:and
                  [:= :project-id project-id]
                  [:= :user-id user-id]])
          (returning :user-id :permissions)
          do-query)
      (finally
        (clear-project-cache project-id)))))
;;
(s/fdef set-member-permissions
        :args (s/cat :project-id ::sc/project-id
                     :user-id ::sc/user-id
                     :permissions ::sp/permissions)
        :ret (s/nilable (s/coll-of map? :max-count 1)))

(defn create-project
  "Create a new project entry."
  [project-name & {:keys [parent-project-id]}]
  (try
    (-> (insert-into :project)
        (values [{:name project-name
                  :enabled true
                  :project-uuid (UUID/randomUUID)
                  :settings (to-jsonb default-project-settings)
                  :parent-project-id parent-project-id}])
        (returning :*)
        do-query
        first)
    (finally
      (clear-query-cache))))
;;
(s/fdef create-project
        :args (s/cat :project-name ::sp/name)
        :ret ::sp/project)

(defn delete-project
  "Deletes a project entry. All dependent entries should be deleted also by
  ON DELETE CASCADE constraints in Postgres."
  [project-id]
  (let [project-id (q/to-project-id project-id)]
    (try
      (-> (delete-from :project)
          (where [:= :project-id project-id])
          do-execute first)
      (finally
        (clear-query-cache)))))
;;
(s/fdef delete-project
        :args (s/cat :project-id ::sc/project-id)
        :ret integer?)

(defn disable-project!
  "Set the enabled flag for project-id to false"
  [project-id]
  (try
    (-> (sqlh/update :project)
        (sset {:enabled false})
        (where [:= :project-id project-id])
        do-execute
        first)
    (finally
      (clear-query-cache))))

(s/fdef disable-project!
        :args (s/cat :project-id int?)
        :ret int?)

(defn change-project-setting [project-id setting new-value]
  (let [project-id (q/to-project-id project-id)
        cur-settings (-> (select :settings)
                         (from :project)
                         (where [:= :project-id project-id])
                         do-query first :settings)
        new-settings (assoc cur-settings setting new-value)]
    (assert (s/valid? ::sp/settings new-settings))
    (-> (sqlh/update :project)
        (sset {:settings (to-jsonb new-settings)})
        (where [:= :project-id project-id])
        do-execute)
    (clear-project-cache project-id)
    new-settings))

(defn project-contains-public-id
  "Test if project contains an article with given `public-id` value."
  [public-id project-id]
  (let [project-id (q/to-project-id project-id)]
    (-> (q/select-article-where
         project-id [:= :a.public-id (str public-id)] [:%count.*])
        do-query first :count pos?)))
;;
(s/fdef project-contains-public-id
        :args (s/cat :public-id ::sa/public-id
                     :project-id ::sc/project-id)
        :ret boolean?)

(defn project-article-count
  "Return number of articles in project."
  [project-id]
  (let [project-id (q/to-project-id project-id)]
    (with-project-cache
      project-id [:articles :count]
      (-> (q/select-project-articles project-id [:%count.*])
          do-query first :count))))
;;
(s/fdef project-article-count
        :args (s/cat :project-id ::sc/project-id)
        :ret (s/and integer? nat-int?))

(defn delete-project-articles
  "Delete all articles from project."
  [project-id]
  (let [project-id (q/to-project-id project-id)]
    (try
      (with-transaction
        (-> (delete-from :article)
            (where [:= :project-id project-id])
            do-execute first))
      (finally
        (clear-project-cache project-id)))))
;;
(s/fdef delete-project-articles
        :args (s/cat :project-id ::sc/project-id)
        :ret (s/and integer? nat-int?))

(defn project-labels [project-id & [include-disabled?]]
  (let [project-id (q/to-project-id project-id)]
    (with-project-cache
      project-id [:labels :all]
      (->>
<<<<<<< HEAD
       (-> (q/select-label-where project-id true [:*]
                                 {:include-disabled? true})
=======
       (-> (q/select-label-where
            project-id true [:*] {:include-disabled? (boolean include-disabled?)})
>>>>>>> ece0ac39
           do-query)
       (group-by :label-id)
       (map-values first)))))
;;
(s/fdef project-labels
        :args (s/cat :project-id ::sc/project-id)
        :ret (s/map-of ::sc/label-id ::sl/label))

(defn project-overall-label-id [project-id]
  (let [project-id (q/to-project-id project-id)]
    (with-project-cache
      project-id [:labels :overall-label-id]
      (:label-id
       (q/query-label-by-name project-id "overall include" [:label-id])))))
;;
(s/fdef project-overall-label-id
        :args (s/cat :project-id ::sc/project-id)
        :ret ::sl/label-id)

(defn project-member [project-id user-id]
  (let [project-id (q/to-project-id project-id)
        user-id (q/to-user-id user-id)]
    (with-project-cache
      project-id [:users user-id :member]
      (-> (select :*)
          (from :project-member)
          (where [:and
                  [:= :project-id project-id]
                  [:= :user-id user-id]])
          do-query first))))
;;
(s/fdef project-member
        :args (s/cat :project-id ::sc/project-id
                     :user-id ::sc/user-id)
        :ret (s/nilable ::sp/project-member))
;;

(defn member-has-permission?
  "Does the user-id have the permission for project-id?"
  [project-id user-id permission]
  (boolean (in? (:permissions (project-member project-id user-id)) permission)))

(s/fdef member-has-permission?
        :args (s/cat :project-id ::sc/project-id
                     :user-id ::sc/user-id
                     :permission string?)
        :ret boolean?)

;; TODO: change result map to use spec-able keywords
(defn project-member-article-labels
  "Returns a map of labels saved by `user-id` in `project-id`,
  and a map of entries for all articles referenced in the labels."
  [project-id user-id]
  (let [project-id (q/to-project-id project-id)
        user-id (q/to-user-id user-id)]
    (with-project-cache
      project-id [:users user-id :labels :member-labels]
      (let [predict-run-id (q/project-latest-predict-run-id project-id)
            [labels articles]
            (pvalues
             (->>
              (-> (q/select-project-article-labels
                   project-id nil
                   [:al.article-id :al.label-id :al.answer :al.confirm-time])
                  (q/filter-label-user user-id)
                  do-query)
              (map
               #(-> %
                    (assoc :confirmed (not (nil? (:confirm-time %))))
                    #_ (dissoc :confirm-time))))
             (->>
              (-> (q/select-project-articles
                   project-id
                   [:a.article-id :a.primary-title :a.secondary-title :a.authors
                    :a.year :a.remote-database-name])
                  ;; (q/with-article-predict-score predict-run-id)
                  (merge-where
                   [:exists
                    (q/select-user-article-labels
                     user-id :a.article-id nil [:*])])
                  do-query)
              (group-by :article-id)
              (map-values first)))
            labels-map (fn [confirmed?]
                         (->> labels
                              (filter #(= (true? (:confirmed %)) confirmed?))
                              (group-by :article-id)
                              (map-values
                               #(map (fn [m]
                                       (dissoc m :article-id :confirmed))
                                     %))
                              (filter
                               (fn [[aid cs]]
                                 (some (comp not nil? :answer) cs)))
                              (apply concat)
                              (apply hash-map)))
            [confirmed unconfirmed]
            (pvalues (labels-map true) (labels-map false))]
        {:labels {:confirmed confirmed
                  :unconfirmed unconfirmed}
         :articles articles}))))
;;
(s/fdef
 project-member-article-labels
 :args (s/cat :project-id ::sc/project-id
              :user-id ::sc/user-id)
 :ret (s/and map?
             #(->> % :labels :confirmed
                   (s/valid? ::sl/member-answers))
             #(->> % :labels :unconfirmed
                   (s/valid? ::sl/member-answers))
             #(->> % :articles
                   (s/valid?
                    (s/map-of ::sc/article-id ::sa/article-partial)))))

;; TODO - finish/use this?
(defn project-email-domains
  [project-id]
  (let [emails (->>
                (-> (select :u.email)
                    (from [:web-user :u])
                    (join [:project-member :m]
                          [:= :m.user-id :u.user-id])
                    (where [:= :m.project-id project-id])
                    do-query)
                (mapv :email))]
    emails))

(defn delete-member-labels-notes
  "Deletes all labels and notes saved in `project-id` by `user-id`."
  [project-id user-id]
  (let [project-id (q/to-project-id project-id)
        user-id (q/to-user-id user-id)]
    (assert (integer? project-id))
    (assert (integer? user-id))
    (with-transaction
      (-> (delete-from [:article-label :al])
          (q/filter-label-user user-id)
          (merge-where
           [:exists
            (q/select-article-where
             project-id [:= :a.article-id :al.article-id] [:*])])
          do-execute)
      (-> (delete-from [:article-label-history :alh])
          (merge-where
           [:and
            [:= :alh.user-id user-id]
            [:exists
             (-> (select :*)
                 (from [:article :a])
                 (where [:and
                         [:= :a.project-id project-id]
                         [:= :a.article-id :alh.article-id]]))]])
          do-execute)
      (-> (delete-from [:article-note :an])
          (merge-where
           [:and
            [:= :an.user-id user-id]
            [:exists
             (-> (select :*)
                 (from [:project-note :pn])
                 (where [:and
                         [:= :pn.project-note-id :an.project-note-id]
                         [:= :pn.project-id project-id]]))]])
          do-execute))
    (clear-project-cache project-id)
    true))
;;
(s/fdef delete-member-labels-notes
        :args (s/cat :project-id ::sc/project-id
                     :user-id ::sc/user-id)
        :ret any?)

(defn add-project-keyword
  "Creates an entry in `project-keyword` table, to be used by web client
  to highlight important words and link them to labels."
  [project-id text category
   & [{:keys [user-id label-id label-value color]}
      :as optionals]]
  (let [project-id (q/to-project-id project-id)
        user-id (and user-id (q/to-user-id user-id))
        label-id (and label-id (q/to-label-id label-id))]
    (try
      (-> (insert-into :project-keyword)
          (values [(cond->
                       {:project-id project-id
                        :value text
                        :category category}
                     user-id (assoc :user-id user-id)
                     label-id (assoc :label-id label-id)
                     ((comp not nil?) label-value)
                     (assoc :label-value (to-jsonb label-value))
                     color (assoc :color color))])
          (returning :*)
          do-query)
      (finally
        (clear-project-cache project-id)))))
;;
(s/fdef
 add-project-keyword
 :args (s/cat :project-id ::sc/project-id
              :text ::skw/value
              :category ::skw/category
              :opts
              (s/keys :opt-un
                      [::skw/user-id ::skw/label-id
                       ::skw/label-value ::skw/color]))
 :ret any?)

(defn project-keywords
  "Returns a vector with all `project-keyword` entries for the project."
  [project-id]
  (let [project-id (q/to-project-id project-id)]
    (with-project-cache
      project-id [:keywords :all]
      (->> (q/select-project-keywords project-id [:*])
           do-query
           (map
            (fn [kw]
              (assoc kw :toks
                     (->> (str/split (:value kw) #" ")
                          (mapv canonical-keyword)))))
           (group-by :keyword-id)
           (map-values first)))))
;;
(s/fdef project-keywords
        :args (s/cat :project-id ::sc/project-id)
        :ret ::skw/project-keywords-full)

(defn disable-missing-abstracts [project-id min-length]
  (let [project-id (q/to-project-id project-id)]
    (with-transaction
      (-> (select :article-id)
          (from [:article :a])
          (where [:and
                  [:= :a.project-id project-id]
                  [:or
                   [:= :a.abstract nil]
                   [:= (sql/call :char_length :a.abstract) 0]]])
          (->> do-query
               (map :article-id)
               (mapv #(set-article-flag % "no abstract" true))))
      (-> (select :article-id)
          (from [:article :a])
          (where
           [:and
            [:= :a.project-id project-id]
            [:!= :a.abstract nil]
            [:< (sql/call :char_length :a.abstract) min-length]])
          (->> do-query
               (map :article-id)
               (mapv #(set-article-flag % "short abstract" true
                                        {:min-length min-length}))))
      (clear-project-cache project-id)
      true)))
;;
(s/fdef disable-missing-abstracts
        :args (s/cat :project-id ::sc/project-id
                     :min-length (s/and integer? nat-int?))
        :ret any?)

(defn add-project-note
  "Defines an entry for a note type that can be saved by users on articles
  in the project.
  The default `name` of \"default\" is used for a generic free-text field
  shown alongside article labels during editing."
  [project-id {:keys [name description max-length ordering]
               :as fields}]
  (let [project-id (q/to-project-id project-id)]
    (clear-project-cache project-id)
    (-> (sqlh/insert-into :project-note)
        (values [(merge {:project-id project-id
                         :name "default"
                         :description "Notes"
                         :max-length 1000}
                        fields)])
        (returning :*)
        do-query first)))
;;
(s/fdef
 add-project-note
 :args (s/cat
        :project-id ::sc/project-id
        :fields (s/keys :opt-un
                        [::snt/name ::snt/description
                         ::snt/max-length ::snt/ordering]))
 :ret ::snt/project-note)

(defn project-notes
  "Returns a vector with all `project-note` entries for the project."
  [project-id]
  (let [project-id (q/to-project-id project-id)]
    (with-project-cache
      project-id [:notes :all]
      (->> (-> (q/select-project-where [:= :p.project-id project-id] [:pn.*])
               (q/with-project-note)
               do-query)
           (group-by :name)
           (map-values first)))))
;;
(s/fdef project-notes
        :args (s/cat :project-id ::sc/project-id)
        :ret ::snt/project-notes-map)

(defn project-settings
  "Returns the current settings map for the project."
  [project-id]
  (let [project-id (q/to-project-id project-id)]
    (-> (q/select-project-where [:= :p.project-id project-id] [:settings])
        do-query first :settings)))
;;
(s/fdef project-settings
        :args (s/cat :project-id ::sc/project-id)
        :ret ::sp/settings)

(defn project-member-article-notes
  "Returns a map of article notes saved by `user-id` in `project-id`."
  [project-id user-id]
  (let [project-id (q/to-project-id project-id)
        user-id (q/to-user-id user-id)]
    (with-project-cache
      project-id [:users user-id :notes]
      (->>
       (-> (q/select-project-articles
            project-id [:an.article-id :an.content :pn.name])
           (merge-join [:project :p]
                       [:= :p.project-id :a.project-id])
           (q/with-article-note nil user-id)
           do-query)
       (group-by :article-id)
       (map-values (partial group-by :name))
       (map-values (partial map-values (comp :content first)))))))
;;
(s/fdef project-member-article-notes
        :args (s/cat :project-id ::sc/project-id
                     :user-id ::sc/user-id)
        :ret ::snt/member-notes-map)

(defn project-user-ids
  "Returns a vector of `user-id` for the members of `project-id`.
   If `admin?` is a boolean, filter by user admin status."
  [project-id & [admin?]]
  (-> (q/select-project-members project-id [:u.user-id])
      (q/filter-admin-user admin?)
      (->> do-query (mapv :user-id))))
;;
(s/fdef project-user-ids
        :args (s/cat :project-id ::sc/project-id
                     :admin? (s/? (s/nilable boolean?)))
        :ret (s/coll-of map?))

(defn project-id-from-register-hash [register-hash]
  (-> (q/select-project-where true [:project-id :project-uuid])
      (->> do-query
           (filter (fn [{:keys [project-id project-uuid]}]
                     (= register-hash (short-uuid project-uuid))))
           first
           :project-id)))

(defn project-exists?
  "Does a project with project-id exist?"
  [project-id]
  (= project-id
     (-> (select :project_id)
         (from [:project :p])
         (where [:= :p.project_id project-id])
         do-query
         first
         :project-id)))
;;
(s/fdef project-exists?
        :args (s/cat :project-id int?)
        :ret boolean?)

(defn project-has-labeled-articles?
  [project-id]
  (boolean (> (-> (select :%count.*)
                  (from :article-label)
                  (where [:in :article_id
                          (-> (select :article_id)
                              (from :article)
                              (where [:= :project_id project-id]))])
                  do-query first :count)
              0)))
;;
(s/fdef project-has-labeled-articles?
        :args (s/cat :project-id int?)
        :ret boolean?)

(defn project-users-info [project-id]
  (with-project-cache
    project-id [:users-info]
    (->> (-> (q/select-project-members project-id [:u.*])
             do-query)
         (group-by :user-id)
         (map-values first)
         (map-values
          #(select-keys % [:user-id :user-uuid :email :verified :permissions])))))

(defn project-pmids
  "Given a project-id, return all PMIDs associated with the project"
  [project-id]
  (->> (-> (select :public_id)
           (from :article)
           (where [:and
                   [:= :project_id project-id]
                   [:= :enabled true]])
           do-query)
       (mapv :public-id)
       (mapv parse-number)
       (filterv (comp not nil?))))

(defn project-url-ids [project-id]
  (-> (select :url-id :user-id :date-created)
      (from [:project-url-id :purl])
      (where [:= :project-id project-id])
      (order-by [:date-created :desc])
      (->> do-query vec)))

(defn project-id-from-url-id [url-id]
  (-> (select :project-id)
      (from [:project-url-id :purl])
      (where [:= :url-id url-id])
      do-query first :project-id))

(defn add-project-url-id
  [project-id url-id & {:keys [user-id]}]
  (try
    (with-transaction
      (-> (delete-from :project-url-id)
          (where [:and
                  [:= :project-id project-id]
                  [:= :url-id url-id]])
          do-execute)
      (-> (insert-into :project-url-id)
          (values [{:project-id project-id
                    :url-id url-id
                    :user-id user-id}])
          do-execute))
    (finally
      (clear-project-cache project-id))))<|MERGE_RESOLUTION|>--- conflicted
+++ resolved
@@ -234,13 +234,8 @@
     (with-project-cache
       project-id [:labels :all]
       (->>
-<<<<<<< HEAD
        (-> (q/select-label-where project-id true [:*]
                                  {:include-disabled? true})
-=======
-       (-> (q/select-label-where
-            project-id true [:*] {:include-disabled? (boolean include-disabled?)})
->>>>>>> ece0ac39
            do-query)
        (group-by :label-id)
        (map-values first)))))
