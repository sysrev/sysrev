--- conflicted
+++ resolved
@@ -136,8 +136,7 @@
   [s3-id]
   (-> (select :key)
       (from :s3store)
-<<<<<<< HEAD
-      (where [:= :id s3store-id])
+      (where [:= :id s3-id])
       do-query first :key))
 
 (defn get-profile-image-s3-association
@@ -254,8 +253,4 @@
   [s3-id]
   (-> (delete-from :s3store)
       (where [:= :id s3-id])
-      do-execute))
-=======
-      (where [:= :id s3-id])
-      do-query first :key))
->>>>>>> 414d6b98
+      do-execute))