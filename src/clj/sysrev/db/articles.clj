--- conflicted
+++ resolved
@@ -325,7 +325,15 @@
                 [:= :a.enabled true])])
       do-query))
 
-<<<<<<< HEAD
+(defn article-ids-to-uuids [article-ids]
+  (->> (partition-all 500 article-ids)
+       (mapv (fn [article-ids]
+               (-> (select :article-uuid)
+                   (from [:article :a])
+                   (where [:in :article-id article-ids])
+                   (->> do-query (map :article-uuid)))))
+       (apply concat)))
+
 (defn article-pmcid
   "Given an article id, return it's pmcid. Returns nil if it does not exist"
   [article-id]
@@ -335,14 +343,4 @@
       do-query
       first
       :raw
-      (->> (re-find #"PMC\d+"))))
-=======
-(defn article-ids-to-uuids [article-ids]
-  (->> (partition-all 500 article-ids)
-       (mapv (fn [article-ids]
-               (-> (select :article-uuid)
-                   (from [:article :a])
-                   (where [:in :article-id article-ids])
-                   (->> do-query (map :article-uuid)))))
-       (apply concat)))
->>>>>>> ce292f52
+      (->> (re-find #"PMC\d+"))))