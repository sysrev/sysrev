.open-sans {
    font-family: 'Open Sans',Lato,'Helvetica Neue',Arial,Helvetica,sans-serif;
    font-style: normal;
}

a { color: @blue; }
a:hover { color: darken(@blue, 8); }

#toplevel {
    display: flex;
    flex-direction: column;
    min-height: 100vh;
    margin: 0;
}

#main-content { padding-bottom: 22px; }

@media only screen and (max-width: 767px) {
    #main-content { padding-bottom: 12px; }
}

#footer {
    .open-sans;
    font-size: 13px;
    margin: 0;
    height: 35px;
    border-top: 1px solid @footerBorder;
    box-shadow: none !important;
    background-color: @footerBackground;
    margin-top: auto;

    i { font-size: 14px; }

    .ui.container {
        height: 100%;
    }

    .ui.grid {
        margin: 0;
        height: 100%;

        > .column {
            padding-top: 0.3em !important;
            padding-bottom: 0.3em !important;
        }

        > .right.aligned.column {
            > div.wrapper {
                margin-right: -0.6em;

                a, span {
                    padding: 0 0.6em;
                }

                span.links { padding: 0; }
            }
        }
    }
}

@media only screen and (max-width: 767px) {
    #footer {
        font-size: 12px;
        height: 32px;

        i { margin: 0; }

        .ui.grid {
            margin: 0 -0.5em;
            > .column {
                padding: 0.4em 0.5em !important;
            }
            > .right.aligned.column {
                > div.wrapper {
                    a, span {
                        padding: 0 5px;
                    }
                }
                span.links {
                    margin-right: -0.25em;
                }
                a#terms-link {
                    margin-left: -0.25em;
                }
            }
        }
    }
}

.no-margin {
    margin: 0 !important;
}

.no-padding {
    padding: 0px !important;
}

.blue-text {
    color: @blue !important;
}

.green-text {
    color: @green !important;
}
.orange-text {
    color: @orange !important
}

.black-text {
    color: @textColor !important;
}

.medium-weight {
    font-weight: 600 !important;
}

.bold {
    font-weight: bold !important;
}

.auto-margin {
    margin-left: auto !important;
    margin-right: auto !important;
}

.inline {
    display: inline !important;
}

.inline-block {
    display: inline-block !important;
}

.flex-center-children {
    display: flex;
    -webkit-box-align: center;
    -webkit-align-items: center;
    -ms-flex-align: center;
    align-items: center;
    -webkit-box-pack: center;
    -webkit-justify-content: center;
    -ms-flex-pack: center;
    justify-content: center;
}

h4 {
    margin-bottom: 0.6rem;
}

.ui.menu i.fitted.icon {
    margin: 0;
}

.field.success .ui.input input {
    // background-color: rgba(220,255,220,1.0);
    background-color: mix(@inputBackground, @green, 80%);
}

.ui.label.small {
    padding-left: 8px;
    padding-right: 8px;
}

.tooltip-dark-text {
    font-size: 14px;
    color: @darkText;
}

.ui.popup.tooltip {
    .tooltip-dark-text;

    .ui.header {
        .tooltip-dark-text;
    }
}

.ui.inverted.popup.tooltip {
    color: @lightText;
}

span.attention {
    font-size: 100%;
    font-weight: bold;
    color: green;
    padding: 1px;
}

.ui.basic.orange.label,
.ui.basic.green.label,
.ui.basic.blue.label,
.ui.basic.purple.label,
.ui.basic.red.label,
.ui.basic.yellow.label {
    background: 0 0 !important;
}

.ui.black.button {
    background-color: @blackButtonBackground;
}
.ui.grey.button {
    background-color: @greyButtonBackground;
}
.ui.grey.label {
    background-color: @greyButtonBackground !important;
}

.ui.selection.dropdown {
    min-width: 0;
}

@media only screen and (max-width: 767px) {
    .ui.form .fields.mobile-group {
        flex-wrap: nowrap;
        -ms-flex-wrap: nowrap;
    }

    .ui.form .fields .field,
    .ui.form .field {
        margin-bottom: 7px !important;
    }

    .ui.container {
        margin-left: 0.75em !important;
        margin-right: 0.75em !important;
    }
}

@media only screen and (min-width: 1200px) {
    .ui.container {
        width: 1127px;
        margin-left: auto !important;
        margin-right: auto !important;
    }
}

@media only screen and (max-width: 1199px) and (min-width: 992px) {
    .ui.container {
        width: 975px;
        margin-left: auto !important;
        margin-right: auto !important;
    }
}

.ui.list > .item .description {
    color: @textColor;
}

h6.ui.header {
    font-size: 13px;
}

@media only screen and (max-width: 991px) {
    body {
        font-size: 13px;
    }

    .ui.segment {
        padding: 0.6em;

        > .ui.grid, > div > .ui.grid {
            margin: -0.5em;

            > .column, > .row > .column {
                padding: 0.6em;
            }
        }
    }

    .ui.grid.segment {
        padding: 0;
    }

    .ui.large.menu {
        font-size: 14px;
    }

    h5 {
        font-size: 13px;
    }

    .ui.label,
    .ui.large.label {
        padding: 0.5em;
        font-size: 12px;
    }

    h3 > i.icon {
        font-size: 20px !important;
        margin-bottom: 1px;
    }

    .ui.small.button {
        padding-left: 0.85em;
        padding-right: 0.85em;
        padding-top: 0.75em;
        padding-bottom: 0.75em;
    }
}

.column.vertical-column {
    height: 100%;
}

.column.vertical-column > div.ui.grid {
    margin-top: 0;
    margin-bottom: 0;
    height: 100%;
}

.column.vertical-column > div.ui.grid > .row {
    padding: 0;
}

.column.vertical-column > div.ui.grid > .row > .column {
    padding-top: 0;
    padding-bottom: 0;
}

.column.vertical-column > div.ui.grid > .row > .column > .vertical-column-content {
    vertical-align: middle;
}

.column.vertical-column > div.ui.grid > .row > .column > .vertical-column-content.top {
    vertical-align: top;
}

div.ui.segment > h4.ui.header {
    margin-top: 0;
}

.ui.segments > .ui.no-padding.segment > .ui.button,
.ui.segments > .ui.no-padding.segment > .ui.buttons > .ui.button,
.ui.attached.no-padding.segment > .ui.button,
.ui.attached.no-padding.segment > .ui.buttons > .ui.button {
    padding-top: 0.55em;
    padding-bottom: 0.55em;
}

.ui.segments {
    > .ui.attached.segment {
    }

    > .ui.bottom.attached.segment {
        border-bottom: 0;
    }

    > .ui.top.attached.segment {
        border-top: 0;
    }
}

.ui.dimmer {
    border-radius: 4px;
}

.ui.modal > i.close.icon {
    color: @darkText;
}

.ui.page.modals {
    > .ui.fullscreen.modal {
        margin-left: auto !important;
        margin-right: auto !important;
        position: static;
        > .content {
        }
    }
}

.ui.fluid.right.labeled.icon.button {
    padding-left: 1.2em !important;
    padding-right: 3.75em !important;
}

.field .ui.checkbox label {
    .noselect;
}

.flex-wrap {
    display: flex;
    width: 100%;
    align-items: center;
    justify-content: space-between;
}

a.user-public-profile {
    .medium-weight;
    .open-sans;
    margin-left: 0.25em;
}

@media only screen and (max-width: 767px) {
    a.user-public-profile {
        font-size: 12px;
        margin-left: 0.25em;
    }
}

// override the search results image formatting for
// Avatar images
.ui.search > .results .result .sysrev-avatar {
    width: 2em !important;
    height: 2em !important;
    border-radius: 500rem !important;
}

// add a point cursor to the dropdown box
div.dropdown > input.search {
    cursor: pointer;
}

.ui.segment.action-segment {
    padding: 0.75em;
}

@media only screen and (max-width: 767px) {
    #app .ui.stackable.grid:not(.segment) {
        margin: -0.5em 0;
        > .column:not(.row) {
            padding: 0.5em 0 !important;
        }
    }
}

.ui.search > .results {
    color: @darkText;
    > .result {
        color: @darkText;
    }
}

.ui.button.subtle-button {
    background: @subtleButtonColor;
    color: @textColor;
}
.ui.button.subtle-button:hover {
    background: @subtleButtonHoverColor;
}

.cursor-grab { cursor: grab; }
.cursor-not-allowed { cursor: not-allowed; }

.overflow-x-auto { overflow-x: auto; }

<<<<<<< HEAD
.icon.active {
    color: @brightBlue;
=======
.ui.pagination.menu {
    .item {
        .open-sans;
        color: @mutedTextColor;
    }
    .active.item {
        .bold;
        color: @emphasisText;
    }
}

.ui.basic.button:hover,
.ui.basic.buttons > .ui.button:hover {
    background-color: rgba(180,180,180,0.12) !important;
    color: @emphasisText !important;
}

.no-display {
    display: none !important;
}

.ui.buttons.radio-primary {
    .ui.button:active {
        color: @softTextColor;
        background: @buttonBackgroundColor;
    }
    .ui.button.active:active {
        color: @softTextColor;
        background: @buttonActiveBackground;
    }
>>>>>>> 82be4fe8
}<|MERGE_RESOLUTION|>--- conflicted
+++ resolved
@@ -442,10 +442,6 @@
 
 .overflow-x-auto { overflow-x: auto; }
 
-<<<<<<< HEAD
-.icon.active {
-    color: @brightBlue;
-=======
 .ui.pagination.menu {
     .item {
         .open-sans;
@@ -476,5 +472,4 @@
         color: @softTextColor;
         background: @buttonActiveBackground;
     }
->>>>>>> 82be4fe8
 }