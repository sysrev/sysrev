(ns sysrev.pdf
  (:require ["jquery" :as $]
            ["pdfjs-dist" :as pdfjs]
            ["react-pdf" :refer [Document Page]]
            [reagent.core :as r]
            ["pdfjs-dist/web/pdf_viewer"
             :refer [PDFPageView DefaultTextLayerFactory DefaultAnnotationLayerFactory]]
            [goog.dom :as dom]
            [re-frame.core :refer
             [subscribe dispatch dispatch-sync reg-sub reg-event-db trim-v]]
            [sysrev.data.core :refer [def-data]]
            [sysrev.action.core :refer [def-action]]
            [sysrev.state.ui :as ui-state]
            [sysrev.state.article :as article]
            [sysrev.views.components.core :refer [UploadButton]]
            [sysrev.views.components.list-pager :refer [ListPager]]
            [sysrev.views.semantic :refer [Checkbox Pagination]]
<<<<<<< HEAD
            [sysrev.util :as util :refer [wrap-user-event]]
            [sysrev.shared.util :as sutil :refer [css]]
=======
            [sysrev.util :as util :refer [wrap-user-event parse-integer css]]
>>>>>>> 49cd2489
            [sysrev.macros :refer-macros [with-loader]]))

;; `npm install react-pdf` will install the version of pdfjs that it requires, check in node_modules/pdfjs-dist/package.json to set this
(def pdfjs-dist-version "2.1.266")
;; TODO: load this locally somehow
(set! pdfjs/GlobalWorkerOptions.workerSrc
      (str "https://unpkg.com/pdfjs-dist@" pdfjs-dist-version "/build/pdf.worker.min.js"))

(def view :pdf)

(def initial-view-state
  {:visible false
   :pdf-doc nil
   :page-count nil
   :page-num 1
   :page-queue nil
   :container-id nil})

(defn pdf-url-open-access?
  "Given a pdf-url, is it an open access pdf?"
  [pdf-url]
  (boolean (re-matches #"/api/open-access/(\d+)/view/.*" pdf-url)))

(defn pdf-url->article-id
  "Given a pdf-url, return the article-id"
  [pdf-url]
  (parse-integer
   (if (pdf-url-open-access? pdf-url)
     (second (re-find #"/api/open-access/(\d+)/view" pdf-url))
     (second (re-find #"/api/files/.*/article/(\d+)/view" pdf-url)))))

(defn pdf-url->key
  "Given a pdf url, extract the key from it, if it is provided, nil otherwise"
  [pdf-url]
  (if (pdf-url-open-access? pdf-url)
    (nth (re-find #"/api/open-access/(\d+)/view/(.*)" pdf-url) 2)
    (nth (re-find #"/api/files/.*/article/(\d+)/view/(.*)/.*" pdf-url) 2)))

(defn get-ann-context [pdf-url & [project-id]]
  {:class "pdf"
   :project-id (or project-id @(subscribe [:active-project-id]))
   :article-id (pdf-url->article-id pdf-url)
   :pdf-key (pdf-url->key pdf-url)})

(reg-sub
 :pdf-cache
 (fn [db [_ url]]
   (get-in db [:data :pdf-cache url])))

(reg-event-db
 :pdf-cache
 [trim-v]
 (fn [db [url pdf]]
   (assoc-in db [:data :pdf-cache url] pdf)))

(reg-sub
 ::get
 :<- [:view-field view []]
 (fn [view-state [_ context path]]
   (get-in view-state (concat [context] path))))

(reg-event-db
 ::set
 [trim-v]
 (fn [db [context path value]]
   (let [full-path (concat [context] path)]
     (ui-state/set-view-field db view full-path value))))

(reg-event-db
 :pdf/init-view-state
 [trim-v]
 (fn [db [context & [panel]]]
   (ui-state/set-view-field db view [context] initial-view-state panel)))

(def-data :pdf/open-access-available?
  :loaded? (fn [db _project-id article-id]
             (contains? (article/get-article db article-id)
                        :open-access-available?))
  :uri (fn [_ article-id] (str "/api/open-access/" article-id "/availability"))
  :prereqs (fn [project-id article-id]
             [[:article project-id article-id]])
  :process (fn [{:keys [db]} [_ article-id] {:keys [available? key]}]
             {:db (article/update-article db article-id {:open-access-available? available?
                                                         :key key})}))

(def-data :pdf/article-pdfs
  :loaded? (fn [db _project-id article-id]
             (-> (article/get-article db article-id)
                 (contains? :pdfs)))
  :uri (fn [project-id article-id]
         (str "/api/files/" project-id "/article/" article-id "/article-pdfs"))
  :prereqs (fn [project-id article-id]
             [[:article project-id article-id]])
  :process (fn [{:keys [db]} [_ article-id] {:keys [files]}]
             {:db (article/update-article db article-id {:pdfs files})}))

(def-action :pdf/delete-pdf
  :uri (fn [project-id article-id key _filename]
         (str "/api/files/" project-id "/article/" article-id "/delete/" key))
  :process (fn [_ [project-id article-id _ _] _]
             {:dispatch [:reload [:pdf/article-pdfs project-id article-id]]}))

;; search PubMed by PMID with PMC database: <pmid>[pmid]
;;
;; based on various examples provided by the authors of pdf.js
;; see: http://mozilla.github.io/pdf.js/examples/index.html#interactive-examples
;;      https://github.com/mozilla/pdf.js/tree/master/examples/components
;;      https://github.com/mozilla/pdf.js/blob/master/examples/components/simpleviewer.js
;;      https://github.com/mozilla/pdf.js/blob/master/examples/components/pageviewer.js
;; see also:
;;      https://github.com/vivin/pdfjs-text-selection-demo/blob/master/js/minimal.js
;;
;; this was ultimately based off of
;; https://github.com/mozilla/pdf.js/blob/master/examples/components/pageviewer.js

(defn render-page
  "Render page num"
  [context pdf num]
  (-> (.getPage pdf num)
      (.then
       (fn [page]
         (let [{:keys [container-id]} @(subscribe [::get context])
               container (and container-id
                              (js/document.getElementById container-id))]
           (if-not container
             (dispatch-sync [::set context [:page-rendering] false])
             (let [ ;; Try to auto-adjust PDF size to containing element.
                   cwidth (.width ($ container))
                   ;; this should be 1.0? but result is too big.
                   pwidth (.-width (.getViewport page (clj->js {:scale 1.35})))
                   scale (/ cwidth pwidth)]
               ;; remove any previous divs
               (dom/removeChildren container)
               (let [pdf-page-view
                     (PDFPageView.
                      (clj->js {:container container
                                :id num
                                :scale scale
                                :defaultViewport (.getViewport page (clj->js {:scale scale}))
                                :textLayerFactory (DefaultTextLayerFactory.)
                                :annotationLayerFactory (DefaultAnnotationLayerFactory.)}))]
                 (.setPdfPage pdf-page-view page)
                 (.draw pdf-page-view))
               (let [{:keys [page-queue]} @(subscribe [::get context])]
                 (dispatch-sync [::set context [:page-queue] (drop 1 page-queue)]))
               (let [{:keys [page-queue]} @(subscribe [::get context])]
                 (if (not-empty page-queue)
                   (render-page context pdf (first page-queue))
                   (dispatch-sync [::set context [:page-rendering] false]))))))))))

(defn queue-render-page
  "Renders page, or queues it to render next if a page is currently rendering."
  [context pdf num]
  (let [{:keys [page-rendering page-queue]} @(subscribe [::get context])]
    (dispatch-sync [::set context [:page-queue] (concat page-queue [num])])
    (when-not page-rendering
      (dispatch-sync [::set context [:page-rendering] true])
      (js/setTimeout #(render-page context pdf num) 25))))

(defn PDFContent [{:keys [pdf-url]}]
  (let [container-id (util/random-id)
        get-pdf-url #(:pdf-url (r/props %))
        project-id @(subscribe [:active-project-id])
        before-update
        (fn [pdf-url]
          (let [context (get-ann-context pdf-url project-id)]
            (dispatch-sync [::set context [:container-id] container-id])
            (dispatch-sync [::set context [:pdf-updating] true])
            ;; PDF annotations not currently supported
            #_ (dispatch [:require (annotator/annotator-data-item context)])
            #_ (dispatch [:reload (annotator/annotator-data-item context)])))
        render-pdf
        (fn [context pdf]
          (let [{:keys [page-num]} @(subscribe [::get context])]
            (dispatch-sync
             [::set context [:pdf-doc] pdf])
            (dispatch-sync
             [::set context [:page-count] (.-numPages pdf)])
            (queue-render-page context pdf page-num)))
        after-update
        (fn [pdf-url]
          (let [context (get-ann-context pdf-url project-id)
                cached-pdf @(subscribe [:pdf-cache pdf-url])]
            (if cached-pdf
              (do (render-pdf context cached-pdf)
                  (dispatch-sync [::set context [:pdf-updating] false]))
              (-> (.getDocument pdfjs pdf-url)
                  (.promise.then
                   (fn [pdf]
                     (dispatch-sync [:pdf-cache pdf-url pdf])
                     (render-pdf context pdf)
                     (dispatch-sync [::set context [:pdf-updating] false])))))))]
    (r/create-class
     {:render
      (fn [this]
        (let [pdf-url (get-pdf-url this)
              context (get-ann-context pdf-url project-id)
              {:keys [page-rendering pdf-updating]} @(subscribe [::get context])]
          [:div.view-pdf {:class (css [page-rendering "rendering"]
                                      [pdf-updating "updating"])}
           [:div.ui.grid.view-pdf-main
            [:div.sixteen.wide.column.pdf-content
             [:div.pdf-container {:id container-id}]
             ;; if annotations are ever capturable in a pdf
             ;; enable them here
             #_ [annotator/AnnotationCapture context
                 [:div.pdf-container {:id container-id}]]]]]))
      :component-will-mount
      (fn [this]
        (let [pdf-url (get-pdf-url this)
              context (and pdf-url (get-ann-context pdf-url project-id))]
          (when (and context (empty? @(subscribe [::get context])))
            (dispatch-sync [:pdf/init-view-state context])))
        (some-> (get-pdf-url this) before-update))
      :component-did-mount
      (fn [this] (some-> (get-pdf-url this) after-update))
      :component-will-update
      (fn [this new-argv]
        (let [new-pdf-url (-> new-argv second :pdf-url)
              old-pdf-url (get-pdf-url this)]
          (let [new-context (and new-pdf-url (get-ann-context
                                              new-pdf-url project-id))]
            (when (and new-context (empty? @(subscribe [::get new-context])))
              (dispatch-sync [:pdf/init-view-state new-context])))
          (when (and new-pdf-url old-pdf-url
                     (not= new-pdf-url old-pdf-url))
            (before-update new-pdf-url))))
      :component-did-update
      (fn [this old-argv]
        (let [old-pdf-url (-> old-argv second :pdf-url)
              new-pdf-url (get-pdf-url this)]
          (when (and new-pdf-url old-pdf-url
                     (not= new-pdf-url old-pdf-url))
            (after-update new-pdf-url))))})))

(defn ViewPDF [{:keys [pdf-url entry] :as args}]
  (when pdf-url
    (let [context (get-ann-context pdf-url)
          {:keys [pdf-doc page-num page-count]} @(subscribe [::get context])
          panel @(subscribe [:active-panel])]
      [:div.ui.segments.view-pdf-wrapper
       [:div.ui.attached.two.column.grid.segment
        [:div.column
         [:h4 (:filename entry)]]
        [:div.right.aligned.column
         [ListPager {:panel panel
                     :instance-key [pdf-url]
                     :offset (dec page-num)
                     :total-count (or page-count 1)
                     :items-per-page 1
                     :item-name-string ""
                     :set-offset #(do (dispatch-sync [::set context [:page-num] (inc %)])
                                      (queue-render-page context pdf-doc (inc %)))
                     :loading? nil}]         ]]
       [:div.ui.center.aligned.attached.segment.pdf-content-wrapper
        [PDFContent args]]
       [:div.ui.attached.two.column.grid.segment
        [:div.column
         [:h4 (:filename entry)]]
        [:div.right.aligned.column
         [ListPager {:panel panel
                     :instance-key [pdf-url]
                     :offset (dec page-num)
                     :total-count (or page-count 1)
                     :items-per-page 1
                     :item-name-string ""
                     :set-offset #(do (dispatch-sync [::set context [:page-num] (inc %)])
                                      (queue-render-page context pdf-doc (inc %)))
                     :loading? nil}]]]])))

(defn view-open-access-pdf-url [article-id key]
  (str "/api/open-access/" article-id "/view/" key))

(defn OpenAccessPDF [article-id]
  (when @(subscribe [:article/open-access-available? article-id])
    [:div.field>div.fields
     [:div
      [:a.ui.labeled.icon.button
       {:href (view-open-access-pdf-url
               article-id @(subscribe [:article/key article-id]))
        :target "_blank"
        :download (str article-id ".pdf")}
       [:i.download.icon]
       (str article-id ".pdf")]]]))

(defn view-s3-pdf-url [project-id article-id key _filename]
  (str "/api/files/" project-id "/article/" article-id "/view/" key))

(defn S3PDF [{:keys [article-id key filename]}]
  (let [confirming? (r/atom false)]
    (fn [{:keys [article-id key filename]}]
      (let [project-id @(subscribe [:active-project-id])]
        [:div
         (when-not @confirming?
           [:div
            [:a.ui.labeled.icon.button
             {:href (str "/api/files/" project-id "/article/" article-id "/download/" key)
              :target "_blank"
              :download filename}
             [:i.download.icon]
             filename]
            [:button.ui.icon.button
             {:on-click (wrap-user-event #(reset! confirming? true))}
             [:i.times.icon]]])
         (when @confirming?
           [:div.ui.negative.message.delete-pdf
            [:div.header
             (str "Are you sure you want to delete " filename "?")]
            [:div.ui.two.column.grid
             [:div.column
              [:div.ui.fluid.button
               {:on-click
                (wrap-user-event
                 #(do (reset! confirming? false)
                      (dispatch [:action [:pdf/delete-pdf
                                          project-id article-id key filename]])))}
               "Yes"]]
             [:div.column
              [:div.ui.fluid.blue.button
               {:on-click (wrap-user-event #(reset! confirming? false))}
               "No"]]]])]))))

(defn ArticlePDFs [article-id]
  (when-let [pdfs (seq (->> @(subscribe [:article/pdfs article-id])
                            (remove :open-access?)))]
    [:div (doall (map-indexed (fn [i file-map] ^{:key i}
                                [:div.field>div.fields>div
                                 [S3PDF {:article-id article-id
                                         :key (:key file-map)
                                         :filename (:filename file-map)}]])
                              pdfs))]))

(defn PDFs [article-id]
  (when article-id
    (when-let [project-id @(subscribe [:active-project-id])]
      (with-loader [[:article project-id article-id]
                    [:pdf/article-pdfs project-id article-id]] {}
        (let [project-id @(subscribe [:active-project-id])
              full-size? (util/full-size?)
              #_ loading? #_ #(loading/any-loading? :only :pdf/open-access-available?)
              upload-form (fn []
                            [:div.field>div.fields
                             [UploadButton
                              (str "/api/files/" project-id
                                   "/article/" article-id "/upload-pdf")
                              #(dispatch [:reload [:pdf/article-pdfs project-id article-id]])
                              "Upload PDF"
                              nil {:margin 0}]])
              open-access? @(subscribe [:article/open-access-available? article-id])
              logged-in? @(subscribe [:self/logged-in?])
              member? @(subscribe [:self/member?])
              authorized? (and logged-in? member?)]
          (dispatch [:require [:pdf/open-access-available?
                               project-id article-id]])
          (when (or authorized? open-access?)
            [:div#article-pdfs.ui.segment>div.ui.grid>div.row
             [:div.left.aligned
              {:class (css [full-size? "twelve" :else "eleven"] "wide column")}
              [:div {:class (css "ui" [full-size? "small" :else "tiny"] "form")}
               [OpenAccessPDF article-id]
               ;; need better permissions for PDFs, for now, simple don't allow
               ;; people who aren't logged in to view PDFs
               (when logged-in?
                 [ArticlePDFs article-id])]]
             (when logged-in?
               [:div.right.aligned
                {:class (css [full-size? "four" :else "five"] "wide column")}
                [upload-form]])]))))))

;; `npm install react-pdf` will install the version of pdfjs that it requires, check in node_modules/pdfjs-dist/package.json to set this


(def RDocument (r/adapt-react-class Document))
(def RPage (r/adapt-react-class Page))

;; see: https://github.com/wojtekmaj/react-pdf/issues/353
;; note: This component does cause errors to occur in the
;; console during dev. however, they do not impact the
;; proper rendering of the pdf in the browser as the
;; react-pdf components a redundancy built in that
;; handles errors.
;;
;; In the above issue, the author notes that this
;; should be fixed in later releases.

(def checked? (r/atom false))

(defn PDFPage
  [{:keys [page-number num-pages width]}]
  (when-not (nil? @num-pages)
    [:div {:id "pdf-page-container"}
     [:div {:id "top-toolbar"
            :style {:padding "0px, auto"
                    :margin-bottom "1rem"}}
      [Checkbox {:as "h4"
                 :style {:margin-top "0.75rem"}
                 :checked @checked?
                 :on-change #(reset! checked? (not @checked?))
                 :toggle true
                 :label "Single Page"}]
      (when-not @checked?
        [Pagination
         {:total-pages @num-pages
          :active-page @page-number
          :style {:float "right"}
          :on-page-change
          (fn [_ data]
            (let [{:keys [activePage]} (js->clj data :keywordize-keys true)]
              (reset! page-number activePage)))}])
      [:div {:style {:clear "both"}}]]
     [:div {:id "pdf-page"}
      (if @checked?
        (doall (for [i (range 1 (+ @num-pages 1))]
<<<<<<< HEAD
	         ^{:key (str "page-" i)}
	         [RPage {:pageNumber i
		         :width @width}]))
=======
             ^{:key (str "page-" i)}
             [RPage {:pageNumber i
                 :width @width}]))
>>>>>>> 49cd2489
        [RPage {:pageNumber @page-number
                :width @width}])]
     [:div {:id "bottom-toolbar"}
      [Checkbox {:as "h4"
                 :checked @checked?
                 :on-change #(reset! checked? (not @checked?))
                 :toggle true
                 :label "Single Page"
                 :style {:margin-top "1.75rem"}}]
      (when-not @checked?
        [Pagination
         {:total-pages @num-pages
          :active-page @page-number
          :style {:float "right"
                  :margin-top "1rem"}
          :on-page-change
          (fn [_ data]
            (let [{:keys [activePage]} (js->clj data :keywordize-keys true)]
              (reset! page-number activePage)))}])
      [:div {:style {:clear "both"}}]]]))

(defn ViewBase64PDF
  [{:keys [content]}]
  (let [content (r/atom (util/base64->uint8 content))
<<<<<<< HEAD
	container-id "view-base-64-pdf"
	width (r/atom nil)
=======
    container-id "view-base-64-pdf"
    width (r/atom nil)
>>>>>>> 49cd2489
        num-pages (r/atom nil)
        page-number (r/atom nil)]
    (r/create-class
     {:render
      (fn [_]
        [:div {:id container-id}
         [RDocument {:file {:data @content}
<<<<<<< HEAD
		     :on-load-success (fn [pdf]
				        (reset! num-pages (.-numPages pdf))
=======
             :on-load-success (fn [pdf]
                        (reset! num-pages (.-numPages pdf))
>>>>>>> 49cd2489
                                        (reset! page-number 1))}
          [PDFPage {:page-number page-number
                    :num-pages num-pages
                    :width width}]]])
      :component-will-receive-props
      (fn [_ new-argv]
        (let [new-content (-> new-argv second :content)]
          (reset! page-number 1)
          (reset! content (util/base64->uint8 new-content))))
      :component-did-mount
      (fn [_]
        (let [new-width (-> (js/document.getElementById container-id)
                            $
                            .width)]
          (reset! num-pages nil)
          (reset! width new-width)))
      :component-will-umount
      (fn [_]
        (reset! num-pages nil))})))<|MERGE_RESOLUTION|>--- conflicted
+++ resolved
@@ -15,12 +15,7 @@
             [sysrev.views.components.core :refer [UploadButton]]
             [sysrev.views.components.list-pager :refer [ListPager]]
             [sysrev.views.semantic :refer [Checkbox Pagination]]
-<<<<<<< HEAD
-            [sysrev.util :as util :refer [wrap-user-event]]
-            [sysrev.shared.util :as sutil :refer [css]]
-=======
             [sysrev.util :as util :refer [wrap-user-event parse-integer css]]
->>>>>>> 49cd2489
             [sysrev.macros :refer-macros [with-loader]]))
 
 ;; `npm install react-pdf` will install the version of pdfjs that it requires, check in node_modules/pdfjs-dist/package.json to set this
@@ -434,15 +429,9 @@
      [:div {:id "pdf-page"}
       (if @checked?
         (doall (for [i (range 1 (+ @num-pages 1))]
-<<<<<<< HEAD
-	         ^{:key (str "page-" i)}
-	         [RPage {:pageNumber i
-		         :width @width}]))
-=======
-             ^{:key (str "page-" i)}
-             [RPage {:pageNumber i
-                 :width @width}]))
->>>>>>> 49cd2489
+                 ^{:key (str "page-" i)}
+                 [RPage {:pageNumber i
+                         :width @width}]))
         [RPage {:pageNumber @page-number
                 :width @width}])]
      [:div {:id "bottom-toolbar"}
@@ -467,13 +456,8 @@
 (defn ViewBase64PDF
   [{:keys [content]}]
   (let [content (r/atom (util/base64->uint8 content))
-<<<<<<< HEAD
-	container-id "view-base-64-pdf"
-	width (r/atom nil)
-=======
-    container-id "view-base-64-pdf"
-    width (r/atom nil)
->>>>>>> 49cd2489
+        container-id "view-base-64-pdf"
+        width (r/atom nil)
         num-pages (r/atom nil)
         page-number (r/atom nil)]
     (r/create-class
@@ -481,14 +465,9 @@
       (fn [_]
         [:div {:id container-id}
          [RDocument {:file {:data @content}
-<<<<<<< HEAD
-		     :on-load-success (fn [pdf]
-				        (reset! num-pages (.-numPages pdf))
-=======
              :on-load-success (fn [pdf]
-                        (reset! num-pages (.-numPages pdf))
->>>>>>> 49cd2489
-                                        (reset! page-number 1))}
+                                (reset! num-pages (.-numPages pdf))
+                                (reset! page-number 1))}
           [PDFPage {:page-number page-number
                     :num-pages num-pages
                     :width width}]]])
