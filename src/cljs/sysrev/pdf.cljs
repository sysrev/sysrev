--- conflicted
+++ resolved
@@ -304,51 +304,6 @@
 (defn PDFs [article-id]
   (when article-id
     (when-let [project-id @(subscribe [:active-project-id])]
-<<<<<<< HEAD
-      [:div#article-pdfs.ui.attached.segment
-       {:style {:min-height "60px"}}
-       (with-loader [[:article project-id article-id]
-                     [:pdf/article-pdfs project-id article-id]] {}
-         (let [full-size? (full-size?)
-               inline-loader
-               (fn []
-                 (when (and (loading/any-loading? :only :pdf/open-access-available?)
-                            @(loading/loading-indicator))
-                   [:div.ui.small.active.inline.loader
-                    {:style {:margin-right "1em"
-                             :margin-left "1em"}}]))
-               upload-form
-               (fn []
-                 [:div.field>div.fields
-                  (when full-size?
-                    (inline-loader))
-                  [upload-container basic-text-button
-                   (str "/api/files/article/" article-id "/upload-pdf")
-                   #(dispatch [:reload [:pdf/article-pdfs project-id article-id]])
-                   "Upload PDF"]
-                  (when (not full-size?)
-                    (inline-loader))])]
-           (dispatch [:require [:pdf/open-access-available?
-                                project-id article-id]])
-           (if full-size?
-             [:div.ui.grid
-              [:div.row
-               [:div.twelve.wide.left.aligned.column
-                [:div.ui.small.form
-                 [OpenAccessPDF article-id]
-                 (when @(subscribe [:self/logged-in?])
-                   [ArticlePDFs article-id])]]
-               (when @(subscribe [:self/logged-in?])
-                 [:div.four.wide.right.aligned.column
-                  [upload-form]])]]
-             [:div.ui.small.form
-              [OpenAccessPDF article-id]
-              ;; need better permissions for PDFs, for now, simple don't allow
-              ;; people who aren't logged in to view PDFs
-              (when @(subscribe [:self/logged-in?])
-                [ArticlePDFs article-id]
-                [upload-form])])))])))
-=======
       (with-loader [[:article project-id article-id]
                     [:pdf/article-pdfs project-id article-id]]
         {}
@@ -399,5 +354,4 @@
                 ;; people who aren't logged in to view PDFs
                 (when logged-in?
                   [ArticlePDFs article-id]
-                  [upload-form])])]))))))
->>>>>>> d22503f6
+                  [upload-form])])]))))))