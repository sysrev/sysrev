(ns sysrev.views.components.core
  (:require ["clipboard" :as Clipboard]
            ["dropzone" :as Dropzone]
            ["jquery" :as $]
            ["@material-ui/core" :as mui]
            [clojure.spec.alpha :as s]
            [clojure.string :as str]
            [medley.core :as medley]
            [reagent.core :as r]
            [reagent.dom :as rdom :refer [dom-node]]
            [reagent.ratom :as ratom]
            [re-frame.core :refer [subscribe dispatch reg-sub reg-event-db reg-event-fx]]
            [sysrev.util :as util :refer [in? css nbsp wrap-user-event]
             :refer-macros [assert-single]]
            [sysrev.views.semantic :as S :refer
             [Message Button Radio Checkbox Popup]]))

(defn dangerous
  "Produces a react component using dangerouslySetInnerHTML
   Ex: (dangerous :div (:abstract record))"
  ([comp content]
   (dangerous comp nil content))
  ([comp props content]
   [comp (assoc props :dangerouslySetInnerHTML {:__html content})]))

(defn SelectionDropdown [options &
                         [{:keys [id class onChange selection fluid value extra]
                           :or {selection true}}]]
  [S/Dropdown (cond-> {:id id :class class
                       :selection selection :fluid fluid
                       :options options
                       :on-change onChange
                       :icon "dropdown"}
                value (merge {:value value})
                extra (merge extra))])

(s/def ::tab-id keyword?)
(s/def ::content any?)
(s/def ::action (or string? fn?))
(s/def ::class string?)
(s/def ::menu-tab
  (s/keys :req-un [::tab-id ::content ::action]
          :opt-un [::class]))

(defn Tooltip [{:keys [tooltip trigger
                       hoverable position transition
                       mouse-enter-delay mouse-leave-delay
                       variation basic flowing
                       class style]
                :or {hoverable false
                     position "top center"
                     mouse-enter-delay 400
                     mouse-leave-delay 0
                     transition "fade up"}}]
  (assert (some? tooltip) "Tooltip missing value for `tooltip`")
  (assert (some? trigger) "Tooltip missing value for `trigger`")
  [Popup (cond-> {:class (css "sysrev-tooltip" class)
                  :content (r/as-element tooltip)
                  :trigger (r/as-element trigger)}
           ;; (some? inline)             (assoc :inline inline)
           (some? hoverable)          (assoc :hoverable hoverable)
           (some? position)           (assoc :position position)
           (some? transition)         (assoc :transition transition)
           (some? mouse-enter-delay)  (assoc :mouse-enter-delay mouse-enter-delay)
           (some? mouse-leave-delay)  (assoc :mouse-leave-delay mouse-leave-delay)
           (some? variation)          (assoc :variation variation)
           (some? basic)              (assoc :basic basic)
           (some? flowing)            (assoc :flowing flowing)
           (some? style)              (assoc :style style))])

(defn PrimaryTabbedMenu [left-entries right-entries active-tab-id
                         & [menu-class mobile?]]
  (let [menu-class (or menu-class "")
        left-entries (remove nil? left-entries)
        right-entries (remove nil? right-entries)
        render-entry
        (fn [{:keys [tab-id action content class disabled tooltip] :as entry}]
          (let [active? (= tab-id active-tab-id)
                item (when entry
                       [:a {:key tab-id
                            :class (css [active? "active"]
                                        "item"
                                        [class class]
                                        [disabled "disabled"])
                            :href (when (string? action) action)
                            :on-click (when-not (string? action)
                                        (some-> action (wrap-user-event)))}
                        content])]
            (if (and disabled tooltip)
              [S/Popup {:key tab-id :class "filters-tooltip"
                        :hoverable true :inverted true
                        :trigger (r/as-element item)
                        :content (r/as-element [:div {:style {:min-width "10em"}}
                                                tooltip])} ]
              item)))]
    [:div.ui.secondary.pointing.menu.primary-menu
     {:class (css menu-class [mobile? "tiny"])}
     (doall (for [entry left-entries] ^{:key entry}
              [render-entry entry]))
     (when (seq right-entries)
       [:div.right.menu
        (doall (for [entry right-entries] ^{:key entry}
                 [render-entry entry]))])]))

(defn SecondaryTabbedMenu [left-entries right-entries active-tab-id
                           & [menu-class mobile?]]
  (let [menu-class (or menu-class "")
        render-entry (fn [{:keys [tab-id action content class] :as entry}]
                       (when entry
                         [:a {:key tab-id
                              :class (css [(= tab-id active-tab-id) "active"]
                                          "item" class)
                              :href (when (string? action) action)
                              :on-click (when-not (string? action)
                                          (some-> action (wrap-user-event)))}
                          content]))]
    [:div.ui.secondary.pointing.menu.secondary-menu {:class menu-class}
     (doall (for [entry left-entries] ^{:key entry}
              [render-entry entry]))
     (when (seq right-entries)
       (if mobile?
         [:div.right.menu
          [S/Dropdown {:class "item", :simple true, :size "small", :direction "left"
                       :label "More", :icon "down chevron"
                       :options right-entries}]]
         [:div.right.menu
          (doall (for [entry right-entries] ^{:key entry}
                   [render-entry entry]))]))]))

(defn tabbed-panel-menu [entries active-tab-id & [menu-class _mobile?]]
  (let [menu-class (or menu-class "")
        entries (remove nil? entries)]
    [:div.tabbed-panel
     [:div {:class (css "ui" (util/num-to-english (count entries))
                        "item tabbed menu tabbed-panel" menu-class)}
      (doall (for [{:keys [tab-id action content class disabled]} entries]
               [:a {:key tab-id
                    :class (css [(= tab-id active-tab-id) "active"] "item"
                                [class class] [disabled "disabled"]
                                (str "tab-" (name tab-id)))
                    :href (when (string? action) action)
                    :on-click (when-not (string? action)
                                (some-> action (wrap-user-event)))}
                content]))]]))

(defn UrlLink
  "Renders a link with human-formatted text based on href value."
  [href & [props]]
  [:a (merge props {:href href})
   (util/humanize-url href)])

(defn OutLink [url]
  [:div.item>a {:target "_blank" :href url}
   (util/url-domain url) nbsp [:i.external.icon]])

<<<<<<< HEAD
(defn updated-time-label [dt & [shorten?]]
  [:div.ui.tiny.label.updated-time {:title (util/date-format dt "MMM, do yyyy hh:mm a")}
=======
(defn UpdatedTimeLabel [dt & [shorten?]]
  [:div.ui.tiny.label.updated-time
>>>>>>> 5b579726
   ((if shorten? util/time-elapsed-string-short util/time-elapsed-string)
    dt)])

(defn ThreeStateSelection
  "props are:
  {:set-answer! <fn>     ; sets the label's answer to argument of fn
   :value       <r/atom> ; atom resolves to single value boolean or nil
  }"
  [{:keys [set-answer! value]}]
  ;; nil for unset, true, false
  (let [domid (util/random-id)]
    (fn [{:keys [set-answer! value]}]
      (let [size (if (util/full-size?) "large" "small")
            class (str "ui " size " buttons three-state")
            bclass (fn [secondary? selected?]
                     (str "ui " size " "
                          (cond (not selected?) ""
                                secondary?        "grey"
                                :else             "primary")
                          " icon button"))
            get-domid #(str domid "_" (pr-str %))
            set-focus #(-> (fn [] (.focus ($ (str "#" (get-domid %)))))
                           (js/setTimeout 25))
            set-value-focus #(do (set-answer! %) (set-focus %))
            render
            (fn [bvalue]
              (let [curval @value]
                [:div
                 (cond->
                     {:id (get-domid bvalue)
                      :class (bclass (nil? bvalue) (= curval bvalue))
                      :on-click (wrap-user-event #(set-value-focus bvalue))
                      :data-value (pr-str bvalue)
                      :on-key-down
                      (when (= curval bvalue)
                        #(cond (->> % .-key (in? ["Backspace" "Delete" "Del"]))
                               (set-value-focus nil)
                               (and (->> % .-key (= "ArrowLeft"))
                                    (= bvalue nil))
                               (set-value-focus false)
                               (and (->> % .-key (= "ArrowLeft"))
                                    (= bvalue true))
                               (set-value-focus nil)
                               (and (->> % .-key (= "ArrowRight"))
                                    (= bvalue false))
                               (set-value-focus nil)
                               (and (->> % .-key (= "ArrowRight"))
                                    (= bvalue nil))
                               (set-value-focus true)
                               :else true))}
                   (= curval bvalue) (merge {:tabIndex "0"}))
                 (case bvalue false "No", nil "?", true "Yes")]))]
        [:div {:class class}
         [render false]
         [render nil]
         [render true]]))))

(defn ThreeStateSelectionIcons
  [on-change curval &
   {:keys [icons] :or {icons {false [:i.minus.circle.icon]
                              nil   [:i.question.circle.outline.icon]
                              true  [:i.plus.circle.icon]}}}]
  ;; nil for unset, true, false
  (let [size (if (util/full-size?) "large" "small")
        class (str "ui " size " fluid buttons three-state-icon")
        bclass (fn [secondary? selected?]
                 (str "ui " size " "
                      (cond (not selected?) ""
                            secondary?        "grey"
                            :else             "black")
                      " icon button"))]
    [:div {:class class}
     [:div.ui {:class (bclass false (false? curval))
               :on-click (wrap-user-event #(on-change false))}
      (get icons false)]
     [:div.ui {:class (bclass true (nil? curval))
               :on-click (wrap-user-event #(on-change nil))}
      (get icons nil)]
     [:div.ui {:class (bclass false (true? curval))
               :on-click (wrap-user-event #(on-change true))}
      (get icons true)]]))

(defn UiHelpIcon [& {:keys [size class style] :or {size ""}}]
  [:i.circle.question.mark.icon {:class (css "grey" size class "noselect")
                                 :style (merge {:margin "0 4px"} style)}])

(defn UiHelpTooltip [element & {:keys [help-content help-element options]}]
  (assert-single help-content help-element)
  [Tooltip (merge {:hoverable false
                   :position "top left"
                   :trigger element
                   :mouse-enter-delay 300
                   :mouse-leave-delay 0
                   :tooltip (if help-content
                              [:div (doall (map-indexed #(if (string? %2)
                                                           ^{:key %1} [:p %2]
                                                           ^{:key %1} [:div %2])
                                                        help-content))]
                              help-element)}
                  options)])

(defn NoteContentLabel [_note-name content]
  (when (and (string? content) (not-empty (str/trim content)))
    [:div.ui.tiny.labeled.button.user-note
     [:div.ui.grey.button "Notes"]
     [:div.ui.basic.label content]]))

(defn ClipboardButton [target _child]
  (let [clip (atom nil)
        status (r/atom nil)
        transtime 1500
        default-class "ui primary button"
        success-class "ui green button"
        success-el [:span "Copied " [:i.circle.check.icon]]]
    (letfn [(reset-ui [] (reset! status nil))
            (clip-success [_]
              (reset! status true)
              (-> js/window
                  (.setTimeout reset-ui transtime)))
            (get-clipboard [el]
              (let [clip (Clipboard. (dom-node el))]
                (.on clip "success" clip-success)
                clip))
            (reset-clip! [el] (reset! clip (get-clipboard el)))
            (component-did-mount [this] (reset-clip! this))
            (component-did-update [this _] (reset-clip! this))
            (component-will-unmount []
              (when-not (nil? @clip)
                (.destroy @clip)
                (reset! clip nil)))
            (render [target child]
              [:div {:class (if @status success-class default-class)
                     :data-clipboard-target target}
               (if @status success-el child)])]
      (r/create-class
       {:display-name (str "clipboard-from-" target)
        :component-did-update component-did-update
        :component-did-mount component-did-mount
        :component-will-unmount component-will-unmount
        :reagent-render render}))))

(defn CenteredColumn
  "Renders a grid column that will take up the full height of its row and
  vertically center its content within the column and row.

  This is done by wrapping the column content in a nested grid with CSS styles
  applied to several components."
  [content class]
  [:div {:class (css class "vertical-column")}
   [:div.ui.middle.aligned.grid>div.row>div.middle.aligned.column
    [:div.vertical-column-content content]]])

(defn TopAlignedColumn
  "Renders a grid column that will take up the full height of its row and
  vertically align its content to the top of the element.

  This is done by wrapping the column content in a nested grid with CSS styles
  applied to several components."
  [content class]
  [:div {:class (css class "vertical-column")}
   [:div.ui.top.aligned.grid>div.row>div.top.aligned.column
    [:div.vertical-column-content.top content]]])

(defn FormLabelInfo
  "Renders label for a form field, optionally with a tooltip and
  informational tags (optional) attached."
  [label & {:keys [tooltip optional] :or {optional false}}]
  (let [label-with-tooltip (if (nil? tooltip)
                             label
                             [UiHelpTooltip [:span {:style {:width "100%"}}
                                             label [UiHelpIcon]]
                              :help-content tooltip
                              :options {:mouse-enter-delay 500}])]
    (if-not optional
      [:label label-with-tooltip]
      [:label [:div.ui.middle.aligned.grid
               [:div.ten.wide.left.aligned.column label-with-tooltip]
               [:div.six.wide.right.aligned.column
                [:div.ui.small.basic.label "Optional"]]]])))

(defn TextInput
  "Props:
  {:value         <reagent atom> ; value, optional
   :on-change     <fn>           ; a fn of event
   :on-mouse-up   <fn>           ; a fn of event, optional
   :on-mouse-down <fn>           ; a fn of event, optional
   :placeholder   <string>       ; optional
   :default-value <string>       ; optional
   :autofocus     <boolean>      ; should this start focused?
   :disabled      <boolean>      ; set disabled state on input
   :read-only     <boolean>      ; set readOnly attribute on input
  }"
  [{:keys [value on-change on-mouse-up on-mouse-down
           placeholder default-value autofocus disabled read-only]}]
  [:input.ui.input
   (cond-> {:type "text"
            :on-change on-change
            :class (css [disabled "disabled"])}
     (not (nil? default-value)) (merge {:default-value default-value})
     (and (nil? default-value)
          (not (nil? value)))
     (merge {:value (cond-> value
                      (in? [cljs.core/Atom ratom/RAtom ratom/RCursor ratom/Reaction]
                           (type value))
                      (deref))})
     (not (nil? placeholder)) (merge {:placeholder placeholder})
     (not (nil? on-mouse-up)) (merge {:on-mouse-up on-mouse-up})
     (not (nil? on-mouse-down)) (merge {:on-mouse-down on-mouse-down})
     autofocus (merge {:autoFocus true})
     read-only (merge {:readOnly true}))])

(defn TextInputField
  "Props:
  {:error         <string>       ; error message, optional
   :value         <reagent atom> ; value, optional
   :on-change     <fn>           ; a fn of event
   :on-mouse-up   <fn>           ; a fn of event, optional
   :on-mouse-down <fn>           ; a fn of event, optional
   :placeholder   <string>       ; optional
   :default-value <string>       ; optional
   :label         <string>       ; label value
   :autofocus     <boolean>      ; should this start focused?
   :disabled      <boolean>      ; set disabled state on input
   :read-only     <boolean>      ; set readOnly attribute on input
   :tooltip       <sequence>     ; tooltip strings, optional
   :optional      <boolean>      ; indicate value is not required
  }"
  [{:keys [error value on-change on-mouse-up on-mouse-down
           placeholder default-value label autofocus disabled read-only
           field-class tooltip optional]}]
  [:div.field {:class (css field-class [error "error"])}
   [FormLabelInfo label :tooltip tooltip :optional optional]
   [:input.ui.input
    (cond-> {:type "text"
             :on-change on-change
             :class (css [disabled "disabled"])}
      (not (nil? default-value)) (merge {:default-value default-value})
      (and (nil? default-value)
           (not (nil? value)))
      (merge {:value (if (in? [cljs.core/Atom
                               reagent.ratom/RAtom
                               reagent.ratom/RCursor
                               reagent.ratom/Reaction]
                              (type value))
                       @value
                       value)})
      (not (nil? placeholder)) (merge {:placeholder placeholder})
      (not (nil? on-mouse-up)) (merge {:on-mouse-up on-mouse-up})
      (not (nil? on-mouse-down)) (merge {:on-mouse-down on-mouse-down})
      autofocus (merge {:autoFocus true})
      read-only (merge {:readOnly true}))]
   (when error
     [:div.ui.red.message error])])

(defn LabeledCheckbox
  "Checkbox input element with label."
  [{:keys [checked? on-change label]}]
  [:div.ui.checkbox {:style {:margin-right "0.5em"}}
   [:input {:type "checkbox"
            :on-change (wrap-user-event on-change :timeout false)
            :checked checked?}]
   [:label label]])

(defn LabeledCheckboxField
  "Form field with labeled checkbox and optional tooltip."
  [{:keys [error on-change checked? label tooltip disabled? field-class optional]}]
  [:div.field {:key [:label label]
               :class (css field-class [error "error"])}
   [:div.ui.checkbox {:style {:width "100%"} ;; need width 100% to fit tooltip
                      :class (css [disabled? "disabled"])}
    [:input {:type "checkbox"
             :on-change (wrap-user-event on-change :timeout false)
             :checked (boolean checked?)}]
    [FormLabelInfo label :tooltip tooltip :optional optional]]
   (when error
     [:div.ui.red.message error])])

(defn SaveCancelForm [& {:keys [can-save? can-reset? on-save on-reset saving? id]}]
  [:div.ui.two.column.grid.save-reset-form
   [:div.column.save
    [:button.ui.fluid.right.labeled.positive.icon.button.save-changes
     {:id id
      :class (css [(not can-save?) "disabled"]
                  [saving? "loading"])
      :on-click (wrap-user-event #(when (and can-save? on-save (not saving?)) (on-save)))}
     "Save Changes"
     [:i.check.circle.outline.icon]]]
   [:div.column.reset
    [:button.ui.fluid.right.labeled.icon.button.cancel-changes
     {:class (css [(not can-reset?) "disabled"])
      :on-click (wrap-user-event #(when (and can-reset? on-reset) (on-reset)))}
     "Cancel"
     [:i.times.icon]]]])

(defn ConfirmationDialog
  "A confirmation dialog for confirming or cancelling an action.
  Arguments:
  {
  :on-cancel            fn  ; user clicks cancel, same fn used for dismissing
                            ; alert
  :on-confirm           fn  ; user clicks confirm
  :title            string  ; title text for message box
  :message          string  ; content text for message box (optional)
  :action-color     string  ; css color class to represent confirm action
  }"
  [{:keys [on-cancel on-confirm title message action-color]
    :or {action-color "orange"}}]
  [:div.confirm-cancel-form
   [:div.ui.icon.warning.message.confirm-warning
    [:i.warning.icon {:class action-color}]
    [:div.content
     [:div.header title]
     (when message [:p.bold {:style {:font-size "16px"}} message])]]
   [:div.ui.two.column.grid.confirm-cancel-form
    [:div.column>button.ui.fluid.button.confirm-cancel-form-confirm
     {:on-click (wrap-user-event on-confirm) :class action-color}
     "Confirm"]
    [:div.column>button.ui.fluid.button.confirm-cancel-form-cancel
     {:on-click (wrap-user-event on-cancel)}
     "Cancel"]]])

(defn UploadContainer
  "Create uploader form component."
  [_childer upload-url on-success & _args]
  (let [id (util/random-id)
        csrf-token (subscribe [:csrf-token])
        opts {:url upload-url
              :headers (when-let [token @csrf-token] {"x-csrf-token" token})
              :maxFilesize (* 1000 10)
              :timeout (* 1000 60 60 4)}
        error-msg (r/atom nil)]
    (letfn [(init-dropzone []
              (-> (Dropzone/Dropzone.
                   (str "#" id)
                   (clj->js
                    (->> {:previewTemplate
                          (-> js/document
                              (.querySelector (str "#" id "-template"))
                              .-innerHTML)
                          :previewsContainer (str "#" id "-preview")
                          :clickable (str "#" id "-button")}
                         (merge opts))))
                  (.on "error" (fn [file msg _]
                                 (util/log-warn "Upload error [%s]: $s" file msg)
                                 (reset! error-msg (-> (re-find #"message\",\"(.*)?\"" msg)
                                                       (nth 1)))
                                 true))
                  (.on "success" on-success)))]
      (r/create-class
       {:reagent-render
        (fn [childer upload-url _on-success text class style {:keys [post-error-text]}]
          [:div [childer id upload-url error-msg text class style]
           (when @error-msg
             [:div {:style {:text-align "center" :margin-top "1em"}}
              [:i.ui.red.exclamation.icon]
              [:span @error-msg] [:br]
              [:span post-error-text]])])
        :component-did-mount #(init-dropzone)
        :display-name "upload-container"}))))

(defn- UploadButtonImpl [id & [_upload-url _error-msg text class style]]
  [:div
   [:div.dropzone {:id id}
    [:button.ui.button.upload-button {:id (str id "-button")
                                      :style (-> {:cursor "pointer"} (merge style))
                                      :class (css [(util/mobile?)          "tiny"
                                                   (not (util/full-size?)) "small"]
                                                  class)}
     [:i.green.add.circle.icon] text]
    [:div.dropzone-previews {:id (str id "-preview")}]]
   [:div {:style {:display "none"}}
    [:div.dz-preview.dz-file-preview {:id (str id "-template")}
     [:div.ui.center.aligned.segment {:style {:margin-top "1em"}}
      [:div.dz-details
       [:div.dz-filename [:span {:data-dz-name ""}]]
       [:div.dz-size {:data-dz-size ""}]
       #_ [:img {:data-dz-thumbnail ""}]]
      [:div.ui.progress.dz-progress {:id (str id "-progress")}
       [:div.bar {:id (str id "-progress-bar")
                  :data-dz-uploadprogress ""}]
       [:div.label {:id (str id "-progress-label")}]]
      #_ [:div.dz-progress
          [:span.dz-upload {:data-dz-uploadprogress ""}]]
      ;[:div.dz-error-message
      ; [:span {:data-dz-errormessage ""}]]
      ]]]])

(defn UploadButton [upload-url on-success text & [class style & {:keys [post-error-text]}]]
  [UploadContainer UploadButtonImpl upload-url on-success text
   class style {:post-error-text post-error-text}])

(defn CursorMessage [cursor & [props]]
  (when (seq @cursor)
    [Message (merge props {:on-dismiss #(reset! cursor nil)})
     (str @cursor)]))

(defn- RadioCheckboxButton [{:keys [active? on-click text title type]}]
  (let [dark? @(subscribe [:self/dark-theme?])]
    [Button (cond-> {:class (css "button-radio"
                                 [(= type "checkbox") "button-checkbox"])
                     :size "mini"
                     :primary active?
                     :secondary (and (not active?) dark?)
                     :on-click on-click}
              title (assoc :title title))
     [(case (or type "radio")
        "radio"    Radio
        "checkbox" Checkbox) {:checked active?}]
     [:span text]]))

(defn RadioButton [{:keys [active? on-click text title] :as options}]
  [RadioCheckboxButton (merge options {:type "radio"})])

(defn CheckboxButton [{:keys [active? on-click text title] :as options}]
  [RadioCheckboxButton (merge options {:type "checkbox"})])

(defn Popper [{:keys [anchor-component props]} _child]
  (let [anchor-node (r/atom nil)]
    (r/create-class
     {:display-name "Popper"
      :component-did-mount
      (fn []
        (reset! anchor-node (dom-node anchor-component)))
      :component-did-update
      (fn []
        (reset! anchor-node (dom-node anchor-component)))
      :reagent-render
      (fn [{:keys [anchor-component props]} child]
        (when-let [anchorEl @anchor-node]
          [:> mui/Popper (assoc props :anchorEl anchorEl)
           (r/as-element
            child)]))})))

(defn WrapClickOutside [{:keys [handle-click-outside]} _child]
  (let [dom-node (atom nil)
        handler #(let [node @dom-node]
                   (when (not (and node (.contains node (.-target %))))
                     (handle-click-outside %)))]
    (r/create-class
     {:component-did-mount
      (fn [this]
        (when handle-click-outside
          (reset! dom-node (rdom/dom-node this))
          (js/document.addEventListener "click" handler)))
      :component-will-unmount
      (when handle-click-outside
        (reset! dom-node nil)
        (js/document.removeEventListener "click" handler))
      :reagent-render
      (fn [_ child]
        child)})))

(reg-sub ::alerts #(get-in % [:state :alerts]))

(reg-sub :current-alert
         :<- [::alerts]
         first)

(defn current-alert-id [db]
  (:id (first (get-in db [:state :alerts]))))

(def alert-message-timeout 3000)
(def alert-message-transition 250)

;; show an alert message (add to queue)
(reg-event-fx :alert
              (fn [{:keys [db]} [_ {:as message}]]
                (let [alert-id (util/random-id)]
                  (cond-> {:db (update-in db [:state :alerts]
                                          #(conj (into [] %) {:id alert-id
                                                              :message message
                                                              :visible true}))}
                    (nil? (current-alert-id db))
                    (assoc :dispatch-later
                           [{:ms (- alert-message-timeout
                                    alert-message-transition
                                    25)
                             :dispatch [::hide-alert alert-id]}
                            {:ms alert-message-timeout
                             :dispatch [::next-alert alert-id]}])))))

;; delete current alert message, shift to next in queue
(reg-event-fx ::next-alert
              (fn [{:keys [db]} [_ current-id]]
                (when (= current-id (current-alert-id db))
                  (let [next-db (update-in db [:state :alerts] #(into [] (rest %)))
                        next-id (current-alert-id next-db)]
                    (cond-> {:db next-db}
                      next-id (assoc :dispatch-later
                                     [{:ms (- alert-message-timeout
                                              alert-message-transition
                                              25)
                                       :dispatch [::hide-alert next-id]}
                                      {:ms alert-message-timeout
                                       :dispatch [::next-alert next-id]}]))))))

;; trigger hide animation for current alert
(reg-event-db ::hide-alert
              (fn [db [_ alert-id]]
                (if (= alert-id (current-alert-id db))
                  (update-in db [:state :alerts]
                             #(into [] (concat [(-> (first %) (assoc :visible false))]
                                               (rest %))))
                  db)))

(defn AlertMessageContainer [& [{:keys [opts-message opts-portal]}]]
  (let [{:keys [message visible]} @(subscribe [:current-alert])]
    [S/Transition {:visible (boolean visible)
                   :duration alert-message-transition}
     (let [{:keys [content header class style opts]} message]
       (if (nil? content)
         [:div]
         [S/Message (merge opts-message opts
                           {:class (css "alert-message" class)
                            :style (merge style {:position "fixed"
                                                 :top 0 :right 0
                                                 :margin-top 10 :margin-right 10
                                                 :z-index 1000})})
          (when header [S/MessageHeader header])
          content]))]))<|MERGE_RESOLUTION|>--- conflicted
+++ resolved
@@ -153,13 +153,8 @@
   [:div.item>a {:target "_blank" :href url}
    (util/url-domain url) nbsp [:i.external.icon]])
 
-<<<<<<< HEAD
-(defn updated-time-label [dt & [shorten?]]
+(defn UpdatedTimeLabel [dt & [shorten?]]
   [:div.ui.tiny.label.updated-time {:title (util/date-format dt "MMM, do yyyy hh:mm a")}
-=======
-(defn UpdatedTimeLabel [dt & [shorten?]]
-  [:div.ui.tiny.label.updated-time
->>>>>>> 5b579726
    ((if shorten? util/time-elapsed-string-short util/time-elapsed-string)
     dt)])
 
