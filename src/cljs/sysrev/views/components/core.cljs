(ns sysrev.views.components.core
  (:require ["clipboard" :as Clipboard]
            ["dropzone" :as Dropzone]
            ["jquery" :as $]
            ["@material-ui/core" :as mui]
            [clojure.spec.alpha :as s]
            [clojure.string :as str]
            [reagent.core :as r]
            [reagent.dom :as rdom :refer [dom-node]]
            [reagent.ratom :as ratom]
            [re-frame.core :refer [subscribe]]
            [sysrev.util :as util :refer [in? css nbsp wrap-user-event]]
            [sysrev.views.semantic :refer [Message Button Radio Checkbox]]))

(defn dangerous
  "Produces a react component using dangerouslySetInnerHTML
   Ex: (dangerous :div (:abstract record))"
  ([comp content]
   (dangerous comp nil content))
  ([comp props content]
   [comp (assoc props :dangerouslySetInnerHTML {:__html content})]))

(defn wrap-dropdown [_elt & [{:keys [onChange]}]]
  (r/create-class
   {:component-did-mount
    #(.dropdown ($ (dom-node %))
                (clj->js (cond-> {}
                           onChange (assoc :onChange onChange))))
    :reagent-render (fn [elt & _opts] elt)}))

(defn selection-dropdown [selected-item items &
                          [{:keys [id class onChange]
                            :or {class "ui selection dropdown"}
                            :as options}]]
  [wrap-dropdown
   [:div {:id id :class class}
    [:i.dropdown.icon]
    selected-item
    (into [:div.menu] items)]
   options])

(defn dropdown-menu [entries & {:keys [icon-class dropdown-class label style]
                                :or {icon-class "small down chevron"
                                     dropdown-class "dropdown"
                                     label ""
                                     style {}}}]
  [wrap-dropdown
   [:div.ui {:class dropdown-class :style style}
    label
    [:i {:class (css icon-class "icon")
         :style (when-not (and (seqable? label) (empty? label))
                  {:margin-left "0.7em" :margin-right "0em"})}]
    [:div.menu
     (doall
      (for [{:keys [action content] :as entry} entries]
        (when entry ^{:key entry}
          [:a.item {:href (when (string? action) action)
                    :on-click (when-not (string? action)
                                (some-> action (wrap-user-event)))}
           content])))]]])

(s/def ::tab-id keyword?)
(s/def ::content any?)
(s/def ::action (or string? fn?))
(s/def ::class string?)
(s/def ::menu-tab
  (s/keys :req-un [::tab-id ::content ::action]
          :opt-un [::class]))

(defn with-tooltip [_content & [popup-options]]
  (r/create-class
   {:component-did-mount
    #(.popup ($ (dom-node %))
             (clj->js
              (merge
               {:inline true
                :hoverable true
                :position "top center"
                :delay {:show 400 :hide 0}
                :transition "fade up"}
               (or popup-options {}))))
    :reagent-render
    (fn [content] content)}))

(defn WrapMenuItemTooltip
  [content message tab-id & {:keys [width] :or {width "10em"}}]
  (list
   ^{:key [tab-id :content]}
   [with-tooltip [:div content]]
   ^{:key [tab-id :tooltip]}
   [:div.ui.inverted.popup.transition.hidden.inverted.filters-tooltip
    {:style {:min-width width}}
    message]))

(defn primary-tabbed-menu [left-entries right-entries active-tab-id
                           & [menu-class mobile?]]
  (let [menu-class (or menu-class "")
        left-entries (remove nil? left-entries)
        right-entries (remove nil? right-entries)
        render-entry
        (fn [{:keys [tab-id action content class disabled tooltip] :as entry}]
          (let [active? (= tab-id active-tab-id)
                item
                (when entry
                  [:a {:key tab-id
                       :class (css [active? "active"]
                                   "item"
                                   [class class]
                                   [disabled "disabled"])
                       :href (when (string? action) action)
                       :on-click (when-not (string? action)
                                   (some-> action (wrap-user-event)))}
                   content])]
            (if (and disabled tooltip)
              (WrapMenuItemTooltip item tooltip tab-id)
              (list item))))]
    [:div.ui.secondary.pointing.menu.primary-menu
     {:class (css menu-class [mobile? "tiny"])}
     (doall (for [entry left-entries]
              (render-entry entry)))
     (when (seq right-entries)
       (if (and false mobile?)
         [:div.right.menu
          [dropdown-menu right-entries
           :dropdown-class "dropdown item"
           :label "More"]]
         [:div.right.menu
          (doall (for [entry right-entries]
                   (doall (render-entry entry))))]))]))

(defn secondary-tabbed-menu [left-entries right-entries active-tab-id
                             & [menu-class mobile?]]
  (let [menu-class (or menu-class "")
        render-entry
        (fn [{:keys [tab-id action content class] :as entry}]
          (when entry
            [:a {:key tab-id
                 :class (css [(= tab-id active-tab-id) "active"] "item" class)
                 :href (when (string? action) action)
                 :on-click (when-not (string? action)
                             (some-> action (wrap-user-event)))}
             content]))]
    [:div.ui.secondary.pointing.menu.secondary-menu {:class menu-class}
     (doall (for [entry left-entries]
              (render-entry entry)))
     (when (seq right-entries)
       (if mobile?
         [:div.right.menu
          [dropdown-menu right-entries
           :dropdown-class "dropdown item"
           :label "More"]]
         [:div.right.menu
          (doall (for [entry right-entries]
                   (render-entry entry)))]))]))

(defn tabbed-panel-menu [entries active-tab-id & [menu-class _mobile?]]
  (let [menu-class (or menu-class "")
        entries (remove nil? entries)]
    [:div.tabbed-panel
     [:div {:class (css "ui" (util/num-to-english (count entries))
                        "item tabbed menu tabbed-panel" menu-class)}
      (doall (for [{:keys [tab-id action content class disabled]} entries]
               [:a {:key tab-id
                    :class (css [(= tab-id active-tab-id) "active"] "item"
                                [class class] [disabled "disabled"]
                                (str "tab-" (name tab-id)))
                    :href (when (string? action) action)
                    :on-click (when-not (string? action)
                                (some-> action (wrap-user-event)))}
                content]))]]))

(defn url-link
  "Renders a link with human-formatted text based on href value."
  [href & [props]]
  [:a (merge props {:href href})
   (util/humanize-url href)])

(defn out-link [url]
  [:div.item>a {:target "_blank" :href url}
   (util/url-domain url) nbsp [:i.external.icon]])

(defn updated-time-label [dt & [shorten?]]
  [:div.ui.tiny.label.updated-time
   ((if shorten? util/time-elapsed-string-short util/time-elapsed-string)
    dt)])

(defn three-state-selection
  "props are:
  {:set-answer! <fn>     ; sets the label's answer to argument of fn
   :value       <r/atom> ; atom resolves to single value boolean or nil
  }"
  [{:keys [set-answer! value]}]
  ;; nil for unset, true, false
  (let [domid (util/random-id)]
    (fn [{:keys [set-answer! value]}]
      (let [size (if (util/full-size?) "large" "small")
            class (str "ui " size " buttons three-state")
            bclass (fn [secondary? selected?]
                     (str "ui " size " "
                          (cond (not selected?) ""
                                secondary?        "grey"
                                :else             "primary")
                          " icon button"))
            get-domid #(str domid "_" (pr-str %))
            set-focus #(-> (fn [] (.focus ($ (str "#" (get-domid %)))))
                           (js/setTimeout 25))
            set-value-focus #(do (set-answer! %) (set-focus %))
            render
            (fn [bvalue]
              (let [curval @value]
                [:div
                 (cond->
                     {:id (get-domid bvalue)
                      :class (bclass (nil? bvalue) (= curval bvalue))
                      :on-click (wrap-user-event #(set-value-focus bvalue))
                      :on-key-down
                      (when (= curval bvalue)
                        #(cond (->> % .-key (in? ["Backspace" "Delete" "Del"]))
                               (set-value-focus nil)
                               (and (->> % .-key (= "ArrowLeft"))
                                    (= bvalue nil))
                               (set-value-focus false)
                               (and (->> % .-key (= "ArrowLeft"))
                                    (= bvalue true))
                               (set-value-focus nil)
                               (and (->> % .-key (= "ArrowRight"))
                                    (= bvalue false))
                               (set-value-focus nil)
                               (and (->> % .-key (= "ArrowRight"))
                                    (= bvalue nil))
                               (set-value-focus true)
                               :else true))}
                   (= curval bvalue) (merge {:tabIndex "0"}))
                 (case bvalue false "No", nil "?", true "Yes")]))]
        [:div {:class class}
         [render false]
         [render nil]
         [render true]]))))

(defn three-state-selection-icons
  [on-change curval &
   {:keys [icons] :or {icons {false [:i.minus.circle.icon]
                              nil   [:i.question.circle.outline.icon]
                              true  [:i.plus.circle.icon]}}}]
  ;; nil for unset, true, false
  (let [size (if (util/full-size?) "large" "small")
        class (str "ui " size " fluid buttons three-state-icon")
        bclass (fn [secondary? selected?]
                 (str "ui " size " "
                      (cond (not selected?) ""
                            secondary?        "grey"
                            :else             "black")
                      " icon button"))]
    [:div {:class class}
     [:div.ui {:class (bclass false (false? curval))
               :on-click (wrap-user-event #(on-change false))}
      (get icons false)]
     [:div.ui {:class (bclass true (nil? curval))
               :on-click (wrap-user-event #(on-change nil))}
      (get icons nil)]
     [:div.ui {:class (bclass false (true? curval))
               :on-click (wrap-user-event #(on-change true))}
      (get icons true)]]))

(defn ui-help-icon [& {:keys [size class style] :or {size ""}}]
  [:i.circle.question.mark.icon {:class (css "grey" size class "noselect")
                                 :style (merge {:margin "0 4px"} style)}])

(defn with-ui-help-tooltip [element & {:keys [help-content help-element popup-options]}]
  (list
   ^{:key :tooltip-content}
   [with-tooltip element
    (merge {:delay {:show 300 :hide 0}
            :hoverable false
            :position "top left"}
           popup-options)]
   ^{:key :tooltip-help}
   [:div.ui.flowing.popup.transition.hidden.tooltip
    (if help-content
      (doall (map-indexed #(if (string? %2)
                             ^{:key %1} [:p %2]
                             ^{:key %1} [:div %2])
                          help-content))
      help-element)]))

(defn note-content-label [_note-name content]
  (when (and (string? content) (not-empty (str/trim content)))
    [:div.ui.tiny.labeled.button.user-note
     [:div.ui.grey.button "Notes"]
     [:div.ui.basic.label content]]))

(defn ClipboardButton [target _child]
  (let [clip (atom nil)
        status (r/atom nil)
        transtime 1500
        default-class "ui primary button"
        success-class "ui green button"
        success-el [:span "Copied " [:i.circle.check.icon]]]
    (letfn [(reset-ui [] (reset! status nil))
            (clip-success [_]
              (reset! status true)
              (-> js/window
                  (.setTimeout reset-ui transtime)))
            (get-clipboard [el]
              (let [clip (Clipboard. (dom-node el))]
                (.on clip "success" clip-success)
                clip))
            (reset-clip! [el] (reset! clip (get-clipboard el)))
            (component-did-mount [this] (reset-clip! this))
            (component-did-update [this _] (reset-clip! this))
            (component-will-unmount []
              (when-not (nil? @clip)
                (.destroy @clip)
                (reset! clip nil)))
            (render [target child]
              [:div {:class (if @status success-class default-class)
                     :data-clipboard-target target}
               (if @status success-el child)])]
      (r/create-class
       {:display-name (str "clipboard-from-" target)
        :component-did-update component-did-update
        :component-did-mount component-did-mount
        :component-will-unmount component-will-unmount
        :reagent-render render}))))

(defn CenteredColumn
  "Renders a grid column that will take up the full height of its row and
  vertically center its content within the column and row.

  This is done by wrapping the column content in a nested grid with CSS styles
  applied to several components."
  [content class]
  [:div {:class (css class "vertical-column")}
   [:div.ui.middle.aligned.grid>div.row>div.middle.aligned.column
    [:div.vertical-column-content content]]])

(defn TopAlignedColumn
  "Renders a grid column that will take up the full height of its row and
  vertically align its content to the top of the element.

  This is done by wrapping the column content in a nested grid with CSS styles
  applied to several components."
  [content class]
  [:div {:class (css class "vertical-column")}
   [:div.ui.top.aligned.grid>div.row>div.top.aligned.column
    [:div.vertical-column-content.top content]]])

(defn FormLabelInfo
  "Renders label for a form field, optionally with a tooltip and
  informational tags (optional) attached."
  [label & {:keys [tooltip optional] :or {optional false}}]
  (let [label-with-tooltip
        (if (nil? tooltip) label
            (doall (with-ui-help-tooltip
                     [:span {:style {:width "100%"}}
                      label [ui-help-icon]]
                     :help-content tooltip
                     :popup-options {:delay {:show 500 :hide 0}})))]
    (if-not optional
      [:label label-with-tooltip]
      [:label [:div.ui.middle.aligned.grid
               [:div.ten.wide.left.aligned.column label-with-tooltip]
               [:div.six.wide.right.aligned.column
                [:div.ui.small.basic.label "Optional"]]]])))

(defn TextInput
  "Props:
  {:value         <reagent atom> ; value, optional
   :on-change     <fn>           ; a fn of event
   :on-mouse-up   <fn>           ; a fn of event, optional
   :on-mouse-down <fn>           ; a fn of event, optional
   :placeholder   <string>       ; optional
   :default-value <string>       ; optional
   :autofocus     <boolean>      ; should this start focused?
   :disabled      <boolean>      ; set disabled state on input
   :read-only     <boolean>      ; set readOnly attribute on input
  }"
  [{:keys [value on-change on-mouse-up on-mouse-down
           placeholder default-value autofocus disabled read-only]}]
  [:input.ui.input
   (cond-> {:type "text"
            :on-change on-change
            :class (css [disabled "disabled"])}
     (not (nil? default-value)) (merge {:default-value default-value})
     (and (nil? default-value)
          (not (nil? value)))
     (merge {:value (cond-> value
                      (in? [cljs.core/Atom ratom/RAtom ratom/RCursor ratom/Reaction]
                           (type value))
                      (deref))})
     (not (nil? placeholder)) (merge {:placeholder placeholder})
     (not (nil? on-mouse-up)) (merge {:on-mouse-up on-mouse-up})
     (not (nil? on-mouse-down)) (merge {:on-mouse-down on-mouse-down})
     autofocus (merge {:autoFocus true})
     read-only (merge {:readOnly true}))])

(defn TextInputField
  "Props:
  {:error         <string>       ; error message, optional
   :value         <reagent atom> ; value, optional
   :on-change     <fn>           ; a fn of event
   :on-mouse-up   <fn>           ; a fn of event, optional
   :on-mouse-down <fn>           ; a fn of event, optional
   :placeholder   <string>       ; optional
   :default-value <string>       ; optional
   :label         <string>       ; label value
   :autofocus     <boolean>      ; should this start focused?
   :disabled      <boolean>      ; set disabled state on input
   :read-only     <boolean>      ; set readOnly attribute on input
   :tooltip       <sequence>     ; tooltip strings, optional
   :optional      <boolean>      ; indicate value is not required
  }"
  [{:keys [error value on-change on-mouse-up on-mouse-down
           placeholder default-value label autofocus disabled read-only
           field-class tooltip optional]}]
  [:div.field {:class (css field-class [error "error"])}
   [FormLabelInfo label :tooltip tooltip :optional optional]
   [:input.ui.input
    (cond-> {:type "text"
             :on-change on-change
             :class (css [disabled "disabled"])}
      (not (nil? default-value)) (merge {:default-value default-value})
      (and (nil? default-value)
           (not (nil? value)))
      (merge {:value (if (in? [cljs.core/Atom
                               reagent.ratom/RAtom
                               reagent.ratom/RCursor
                               reagent.ratom/Reaction]
                              (type value))
                       @value
                       value)})
      (not (nil? placeholder)) (merge {:placeholder placeholder})
      (not (nil? on-mouse-up)) (merge {:on-mouse-up on-mouse-up})
      (not (nil? on-mouse-down)) (merge {:on-mouse-down on-mouse-down})
      autofocus (merge {:autoFocus true})
      read-only (merge {:readOnly true}))]
   (when error
     [:div.ui.red.message error])])

(defn LabeledCheckbox
  "Checkbox input element with label."
  [{:keys [checked? on-change label]}]
  [:div.ui.checkbox {:style {:margin-right "0.5em"}}
   [:input {:type "checkbox"
            :on-change (wrap-user-event on-change :timeout false)
            :checked checked?}]
   [:label label]])

(defn LabeledCheckboxField
  "Form field with labeled checkbox and optional tooltip."
  [{:keys [error on-change checked? label tooltip disabled? field-class optional]}]
  [:div.field {:key [:label label]
               :class (css field-class [error "error"])}
   [:div.ui.checkbox {:style {:width "100%"} ;; need width 100% to fit tooltip
                      :class (css [disabled? "disabled"])}
    [:input {:type "checkbox"
             :on-change (wrap-user-event on-change :timeout false)
             :checked (boolean checked?)}]
    [FormLabelInfo label :tooltip tooltip :optional optional]]
   (when error
     [:div.ui.red.message error])])

(defn SaveCancelForm [& {:keys [can-save? can-reset? on-save on-reset saving? id]}]
  [:div.ui.two.column.grid.save-reset-form
   [:div.column.save
    [:button.ui.fluid.right.labeled.positive.icon.button.save-changes
     {:id id
      :class (css [(not can-save?) "disabled"]
                  [saving? "loading"])
      :on-click (wrap-user-event #(when (and can-save? on-save (not saving?)) (on-save)))}
     "Save Changes"
     [:i.check.circle.outline.icon]]]
   [:div.column.reset
    [:button.ui.fluid.right.labeled.icon.button.cancel-changes
     {:class (css [(not can-reset?) "disabled"])
      :on-click (wrap-user-event #(when (and can-reset? on-reset) (on-reset)))}
     "Cancel"
     [:i.times.icon]]]])

(defn ConfirmationDialog
  "A confirmation dialog for confirming or cancelling an action.
  Arguments:
  {
  :on-cancel            fn  ; user clicks cancel, same fn used for dismissing
                            ; alert
  :on-confirm           fn  ; user clicks confirm
  :title            string  ; title text for message box
  :message          string  ; content text for message box (optional)
  :action-color     string  ; css color class to represent confirm action
  }"
  [{:keys [on-cancel on-confirm title message action-color]
    :or {action-color "orange"}}]
  [:div.confirm-cancel-form
   [:div.ui.icon.warning.message.confirm-warning
    [:i.warning.icon {:class action-color}]
    [:div.content
     [:div.header title]
     (when message [:p.bold {:style {:font-size "16px"}} message])]]
   [:div.ui.two.column.grid.confirm-cancel-form
    [:div.column>button.ui.fluid.button.confirm-cancel-form-confirm
     {:on-click (wrap-user-event on-confirm) :class action-color}
     "Confirm"]
    [:div.column>button.ui.fluid.button.confirm-cancel-form-cancel
     {:on-click (wrap-user-event on-cancel)}
     "Cancel"]]])

(defn UploadContainer
  "Create uploader form component."
  [_childer upload-url on-success & _args]
  (let [id (util/random-id)
        csrf-token (subscribe [:csrf-token])
        opts {:url upload-url
              :headers (when-let [token @csrf-token] {"x-csrf-token" token})
              :maxFilesize (* 1000 10)
              :timeout (* 1000 60 60 4)}
        error-msg (r/atom nil)]
    (letfn [(init-dropzone []
              (-> (Dropzone/Dropzone.
                   (str "#" id)
                   (clj->js
                    (->> {:previewTemplate
                          (-> js/document
                              (.querySelector (str "#" id "-template"))
                              .-innerHTML)
                          :previewsContainer (str "#" id "-preview")
                          :clickable (str "#" id "-button")}
                         (merge opts))))
                  (.on "error" (fn [file msg _]
                                 (util/log-warn "Upload error [%s]: $s" file msg)
                                 (reset! error-msg (-> (re-find #"message\",\"(.*)?\"" msg)
                                                       (nth 1)))
                                 true))
                  (.on "success" on-success)))]
      (r/create-class
       {:reagent-render
        (fn [childer upload-url _on-success text class style {:keys [post-error-text]}]
          [:div [childer id upload-url error-msg text class style]
           (when @error-msg
             [:div {:style {:text-align "center" :margin-top "1em"}}
              [:i.ui.red.exclamation.icon]
              [:span @error-msg] [:br]
              [:span post-error-text]])])
        :component-did-mount #(init-dropzone)
        :display-name "upload-container"}))))

(defn- UploadButtonImpl [id & [_upload-url _error-msg text class style]]
  [:div
   [:div.dropzone {:id id}
    [:button.ui.button.upload-button {:id (str id "-button")
                                      :style (-> {:cursor "pointer"} (merge style))
                                      :class (css [(util/mobile?)          "tiny"
                                                   (not (util/full-size?)) "small"]
                                                  class)}
     [:i.green.add.circle.icon] text]
    [:div.dropzone-previews {:id (str id "-preview")}]]
   [:div {:style {:display "none"}}
    [:div.dz-preview.dz-file-preview {:id (str id "-template")}
     [:div.ui.center.aligned.segment {:style {:margin-top "1em"}}
      [:div.dz-details
       [:div.dz-filename [:span {:data-dz-name ""}]]
       [:div.dz-size {:data-dz-size ""}]
       #_ [:img {:data-dz-thumbnail ""}]]
      [:div.ui.progress.dz-progress {:id (str id "-progress")}
       [:div.bar {:id (str id "-progress-bar")
                  :data-dz-uploadprogress ""}]
       [:div.label {:id (str id "-progress-label")}]]
      #_ [:div.dz-progress
          [:span.dz-upload {:data-dz-uploadprogress ""}]]
      ;[:div.dz-error-message
      ; [:span {:data-dz-errormessage ""}]]
      ]]]])

(defn UploadButton [upload-url on-success text & [class style & {:keys [post-error-text]}]]
  [UploadContainer UploadButtonImpl upload-url on-success text
   class style {:post-error-text post-error-text}])

(defn WrapFixedVisibility [offset _child]
  (let [on-update
        (fn [this]
          (let [el ($ (dom-node this))]
            (-> el (.visibility
                    (clj->js {:type "fixed"
                              :offset (or offset 0)
                              :continuous true
                              :onUnfixed #(.removeAttr el "style")
                              :onFixed #(let [width (-> el (.parent) (.width))]
                                          (.width el width))})))))]
    (r/create-class
     {:component-did-mount on-update
      :component-did-update on-update
      :reagent-render (fn [_offset child] [:div.visibility-wrapper child])})))

(defn FixedTooltipElement
  "Wraps element component to add a fixed-width non-inline tooltip,
  returning a component with a div containing both element and
  tooltip.

  Using inline false allows tooltip to extend outside immediate parent
  element, but width must be specified manually."
  [element tooltip-content width &
   {:keys [delay hide position hoverable options props div-props]
    :or {delay 500, hide 0, position "top center", hoverable false}}]
  (let [tooltip-key (name (gensym))]
    [:div.inline-block div-props
     [with-tooltip element
      {:popup (str "#" tooltip-key)
       :inline false
       :delay {:show delay :hide hide}
       :hoverable hoverable
       :position position}]
     [:div.ui.flowing.popup.transition.hidden.tooltip
      (merge {:id tooltip-key}
             props
             {:style (merge {:text-align "left"}
                            (:style props)
                            {:min-width width :max-width width})})
      tooltip-content]]))

(defn FixedTooltipElementManual
  "Wraps element component to add a fixed-width non-inline tooltip,
  returning a list of two functions (element, tooltip) allowing each
  to be rendered in an appropriate location manually.

  Using inline false allows tooltip to extend outside immediate parent
  element, but width must be specified manually."
  [element tooltip-content width &
   {:keys [delay hide position hoverable options props]
    :or {delay 500, hide 0, position "top center", hoverable false}}]
  (let [tooltip-key (name (gensym))]
    (list (fn []
            [with-tooltip element
             {:popup (str "#" tooltip-key)
              :inline false
              :delay {:show delay :hide hide}
              :hoverable hoverable
              :position position}])
          (fn []
            [:div.ui.flowing.popup.transition.hidden.tooltip
             (merge {:id tooltip-key}
                    props
                    {:style (merge {:text-align "left"}
                                   (:style props)
                                   {:min-width width :max-width width})})
             tooltip-content]))))

(defn CursorMessage [cursor & [props]]
  (when (seq @cursor)
    [Message (merge props {:on-dismiss #(reset! cursor nil)})
     (str @cursor)]))

(defn- RadioCheckboxButton [{:keys [active? on-click text title type]}]
  (let [dark? @(subscribe [:self/dark-theme?])]
    [Button (cond-> {:class (css "button-radio"
                                 [(= type "checkbox") "button-checkbox"])
                     :size "mini"
                     :primary active?
                     :secondary (and (not active?) dark?)
                     :on-click on-click}
              title (assoc :title title))
     [(case (or type "radio")
        "radio"    Radio
        "checkbox" Checkbox) {:checked active?}]
     [:span text]]))

(defn RadioButton [{:keys [active? on-click text title] :as options}]
  [RadioCheckboxButton (merge options {:type "radio"})])

(defn CheckboxButton [{:keys [active? on-click text title] :as options}]
  [RadioCheckboxButton (merge options {:type "checkbox"})])

<<<<<<< HEAD
(defn Popper [{:keys [anchor-component props]} _child]
  (let [anchor-node (r/atom nil)]
    (r/create-class
     {:display-name "Popper"
      :component-did-mount
      (fn []
        (reset! anchor-node (dom-node anchor-component)))
      :component-did-update
      (fn []
        (reset! anchor-node (dom-node anchor-component)))
      :reagent-render
      (fn [{:keys [anchor-component props]} child]
        (when-let [anchorEl @anchor-node]
          [:> mui/Popper (assoc props :anchorEl anchorEl)
           (r/as-element
            child)]))})))
=======
(defn WrapClickOutside [{:keys [handle-click-outside]} _child]
  (let [dom-node (atom nil)
        handler #(let [node @dom-node]
                   (when (not (and node (.contains node (.-target %))))
                     (handle-click-outside %)))]
    (r/create-class
     {:component-did-mount
      (fn []
        (when handle-click-outside
          (reset! dom-node (rdom/dom-node (r/current-component)))
          (js/document.addEventListener "click" handler)))
      :component-will-unmount
      (when handle-click-outside
        (reset! dom-node nil)
        (js/document.removeEventListener "click" handler))
      :reagent-render
      (fn [_ child]
        child)})))
>>>>>>> 82be4fe8
<|MERGE_RESOLUTION|>--- conflicted
+++ resolved
@@ -668,7 +668,6 @@
 (defn CheckboxButton [{:keys [active? on-click text title] :as options}]
   [RadioCheckboxButton (merge options {:type "checkbox"})])
 
-<<<<<<< HEAD
 (defn Popper [{:keys [anchor-component props]} _child]
   (let [anchor-node (r/atom nil)]
     (r/create-class
@@ -685,7 +684,7 @@
           [:> mui/Popper (assoc props :anchorEl anchorEl)
            (r/as-element
             child)]))})))
-=======
+
 (defn WrapClickOutside [{:keys [handle-click-outside]} _child]
   (let [dom-node (atom nil)
         handler #(let [node @dom-node]
@@ -703,5 +702,4 @@
         (js/document.removeEventListener "click" handler))
       :reagent-render
       (fn [_ child]
-        child)})))
->>>>>>> 82be4fe8
+        child)})))