--- conflicted
+++ resolved
@@ -267,14 +267,9 @@
                  " of "
                  (.toLocaleString article-count) " " (article-or-articles article-count) " reviewed")]
            ;; put unique
-<<<<<<< HEAD
-           (when-not (nil? (:unique-articles-count source))
-             [:span (:unique-articles-count source) " unique articles"])
-=======
            (let [unique-articles-count (:unique-articles-count source)]
              (when-not (nil? unique-articles-count)
                [:span unique-articles-count " unique " (article-or-articles unique-articles-count)]))
->>>>>>> 50af5f0f
            ;; put overlap
            (let [overlap (:overlap source)
                  non-empty-overlap (filter #(> (:count %) 0) overlap)]
