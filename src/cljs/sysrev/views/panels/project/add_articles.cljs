(ns sysrev.views.panels.project.add-articles
  (:require [cljs-time.core :as t]
            [clojure.string :as str]
            [reagent.core :as r]
            [re-frame.core :refer [dispatch dispatch-sync subscribe reg-sub
                                   reg-event-db reg-event-fx trim-v]]
            [sysrev.action.core :as action :refer [def-action run-action]]
            [sysrev.data.core :as data]
            [sysrev.state.nav :refer [project-uri]]
            [sysrev.nav :as nav]
            [sysrev.views.ctgov :as ctgov]
            [sysrev.views.pubmed :as pubmed]
            [sysrev.views.panels.project.common :refer [ReadOnlyMessage]]
            [sysrev.views.panels.project.source-view :as source-view]
            [sysrev.views.uppy :as uppy]
            [sysrev.stripe :as stripe]
            [sysrev.views.components.core :as ui]
            [sysrev.views.semantic :refer [Popup Icon ListUI ListItem Button
                                           Modal ModalHeader ModalContent ModalDescription
                                           Form Checkbox FormField TextArea]]
            [sysrev.util :as util :refer [css]]
            [sysrev.macros :refer-macros [with-loader setup-panel-state def-panel
                                          sr-defroute-project]]))

;; for clj-kondo
(declare panel state)

(setup-panel-state panel [:project :project :add-articles]
                   :state state :get [panel-get ::get] :set [panel-set ::set])

;; this sets the default tab
(reg-sub :add-articles/import-tab #(or (panel-get % :import-tab) nil))

(reg-event-db :add-articles/import-tab [trim-v]
              (fn [db [tab-id]]
                (panel-set db :import-tab tab-id)))

(reg-event-db ::add-documents-visible [trim-v]
              (fn [db [value]] (panel-set db :add-documents-visible value)))

(reg-sub ::add-documents-visible
         (fn [[_ project-id]]
           [(subscribe [::get [:add-documents-visible]])
            (subscribe [:have? [:project/sources project-id]])
            (subscribe [:project/sources])])
         (fn [[visible have-sources? sources]]
           (cond (some? visible)                       visible
                 (and have-sources? (empty? sources))  true
                 :else                                 false)))

(def-action :sources/toggle-source
  :uri (fn [] "/api/toggle-source")
  :content (fn [project-id source-id enabled?]
             {:project-id project-id
              :source-id source-id
              :enabled? enabled?})
  :process
  (fn [_ [project-id _ _] {:keys [success] :as _result}]
    (when success
      {:dispatch-n
       (list [:reload [:review/task project-id]]
             [:reload [:project project-id]]
             [:reload [:project/sources project-id]])})))

(def-action :sources/update
  :uri (fn [] "/api/update-source")
  :content (fn [project-id source-id {:keys [check-new-results? import-new-results? notes]}]
             {:project-id project-id
              :source-id source-id
              :check-new-results? check-new-results?
              :import-new-results? import-new-results?
              :notes notes})
  :process
  (fn [_ [project-id source-id _] {:keys [success message] :as _result}]
    (when success
      {:dispatch-n
       (list [:reload [:review/task project-id]]
             [:reload [:project project-id]]
             [:reload [:project/sources project-id]]
             [::set [:edit-source-modal source-id :open] false]
             [:alert {:content message :opts {:success true}}])})))

(def-action :sources/re-import
  :uri (fn [] "/api/re-import-source")
  :content (fn [project-id source-id]
             {:project-id project-id
              :source-id source-id})
  :process
  (fn [_ [project-id _] {:keys [success] :as _result}]
    (when success
      {:dispatch-n
       (list [:reload [:project/sources project-id]]
             [:on-add-source project-id])})))

(reg-event-fx :on-add-source [trim-v]
              (fn [_ [project-id]]
                {:dispatch-n [[::add-documents-visible false]
                              [:poll-project-sources project-id]]}))

(defn EditSourceModal [source]
  (let [modal-state-path [:edit-source-modal (:source-id source)]
        modal-open (r/cursor state (concat modal-state-path [:open]))
        project-id @(subscribe [:active-project-id])
        project-plan  @(subscribe [:project/plan project-id])
<<<<<<< HEAD
        has-pro? (or (re-matches #".*@insilica.co" @(subscribe [:self/email]))
                     (stripe/pro? project-plan)) 
=======
        has-pro? (or (re-matches #".*@insilica.co" @(subscribe [:user/email]))
                     (stripe/pro? project-plan))
>>>>>>> c95f6978
        source-check-new-results? (r/cursor state (concat modal-state-path [:form-data :check-new-results?]))
        source-import-new-results? (r/cursor state (concat modal-state-path [:form-data :import-new-results?]))
        source-notes (r/cursor state (concat modal-state-path [:form-data :notes]))]
    (fn [source]
      [Modal {:trigger
              (r/as-element
               [:div.ui.tiny.fluid.labeled.icon.button.edit-button
                {:on-click
                 #(dispatch [::set modal-state-path
                             {:open true
                              :form-data {:check-new-results? (:check-new-results source)
                                          :import-new-results? (:import-new-results source)
                                          :notes (:notes source)}}])}
                "Edit" [:i.pencil.icon]])
              :class "tiny"
              :open @modal-open
              :on-open #(reset! modal-open true)
              :on-close #(reset! modal-open false)}
       [ModalHeader
        "Edit data source"]
       [ModalContent
        [ModalDescription
         [Form {:on-submit (util/wrap-prevent-default
                            #(dispatch [:action [:sources/update project-id (:source-id source)
                                                 {:check-new-results? @source-check-new-results?
                                                  :import-new-results? @source-import-new-results?
                                                  :notes @source-notes}]]))}
          [FormField
           [Checkbox {:label "Check new results"
                      :id "check-new-results-checkbox"
                      :checked @source-check-new-results?
                      :on-change
                      (util/on-event-checkbox-value
                       (fn [v]
                         (if has-pro?
                           (reset! source-check-new-results? v)
                           (dispatch [:alert
                                      {:header "Pro plan required"
                                       :content "This feature is only available for pro users."
                                       :opts {:info true}}])
                           #_
                           (dispatch [:toast
                                      {:title "Pro plan required"
                                       :class "blue"
                                       :message "This feature is only available for pro users."
                                       :displayTime 0
                                       :actions [{:text "Maybe later"}
                                                 {:text "Purchase plan"
                                                  :class "black"
                                                  :click #(dispatch [:nav "/user/plans"])}]}]))
                         true))}]
           " "
           (when-not has-pro?
             [:i.chess.king.icon.yellow {:title "Pro feature"}])]
          #_
          [FormField
           [Checkbox
            {:label "Auto import new results"
             :id "import-new-results-checkbox"
             :disabled (not @source-check-new-results?)
             :checked @source-import-new-results?
             :on-change (util/on-event-checkbox-value #(reset! source-import-new-results? %))}]]
          [FormField
           [:label "Notes"]
           [TextArea {:label "Notes"
                      :id "source-notes-input"
                      :default-value (:notes source)
                      :on-change (util/on-event-value #(reset! source-notes %))}]]
          [Button {:primary true
                   :id "save-source-btn"}
           "Save"]]]]])))

(defn article-or-articles
  "Return either the singular or plural form of article"
  [item-count]
  (util/pluralize item-count "article"))

(defn- source-import-timed-out? [source]
  (let [{:keys [meta import-date]} source
        {:keys [importing-articles?]} meta]
    (and (true? importing-articles?)
         (t/within? {:start (t/epoch)
                     :end (t/minus (t/now) (t/minutes 30))}
                    import-date))))

(defn any-source-processing? []
  (or (action/running? #{:sources/delete :sources/toggle-source})
      (->> @(subscribe [:project/sources])
           (some (fn [source]
                   (and (or (-> source :meta :importing-articles? true?)
                            (-> source :meta :deleting? true?))
                        (not (source-import-timed-out? source)))))
           boolean)))

(defn ImportEndNoteView []
  (let [project-id @(subscribe [:active-project-id])]
    [:div.ui
     [:h5
      "To create from EndNote, go to File > Export,"
      " and under \"Save file as type\" select \"XML\"."]
     [ui/UploadButton
      (str "/api/import-articles/endnote-xml/" project-id)
      #(dispatch [:on-add-source project-id])
      "Upload XML File..."
      (cond-> "fluid"
        (any-source-processing?) (str " disabled"))]]))

(defn ImportPMIDsView []
  (let [project-id @(subscribe [:active-project-id])]
    [:div
     [:h5
      "Upload a plain text file containing a list of PubMed IDs (one per line)."
      [Popup
       {:hoverable true
        :trigger (r/as-element [Icon {:name "question circle"}])
        :content
        (r/as-element
         [:div
          [:h5 [:p "Export a PMID file from PubMed"]]
          [ListUI
           [ListItem "1. Click " [:b "Send To"] " the top right of the PubMed search results"]
           [ListItem "2. Select 'File' for " [:b "Choose Destination"]]
           [ListItem "3. Select 'PMID file' for " [:b "Format"]]
           [ListItem "4. Click " [:b "Create File"] " button to download"]
           [ListItem "4. Import the downloaded txt file with the "
            [:b "Upload Text File..."] " import button below"]]])}]
      [:a {:href "https://www.youtube.com/watch?v=8XTxAbaTpIY"
           :target "_blank"} [Icon {:name "video camera"}]]]
     [ui/UploadButton
      (str "/api/import-articles/pmid-file/" project-id)
      #(dispatch [:on-add-source project-id])
      "Upload Text File..."
      (cond-> "fluid"
        (any-source-processing?) (str " disabled"))]]))

(defn ImportPDFsView []
  (let [project-id @(subscribe [:active-project-id])]
    [:div {:style {:margin-left "auto" :margin-right "auto"
                   :margin-top "1em"}}
     [uppy/Dashboard {:endpoint (str "/api/import-articles/pdfs/" project-id)
                      :on-complete #(dispatch [:on-add-source project-id])
                      :project-id project-id}]]))

(defn ImportPDFZipsView []
  (let [project-id @(subscribe [:active-project-id])]
    [:div
     [ui/UploadButton
      (str "/api/import-articles/pdf-zip/" project-id)
      #(dispatch [:on-add-source project-id])
      "Upload Zip File..."
      (cond-> "fluid"
        (any-source-processing?) (str " disabled"))
      {}
      :post-error-text "Try editing your file to fit the upload instructions above
or contact us at info@insilica.co with a copy of your zip file."]]))

(defn ImportJSONView []
  (let [project-id @(subscribe [:active-project-id])]
    [:div
     [:p "Please upload a JSON file with the following schema:"
      [:div
       [:code "{ \"articles\": [ {\"title\": \"...\", \"description\": \"...\"}, ... ] }"]]]
     [ui/UploadButton
      (str "/api/import-articles/json/" project-id)
      #(dispatch [:on-add-source project-id])
      "Upload JSON File..."
      (cond-> "fluid"
        (any-source-processing?) (str " disabled"))
      {} :post-error-text "Try editing your file to fit the upload instructions above or
contact us at info@insilica.co with a copy of your JSON file."]]))

(defn ImportRISView []
  (let [project-id @(subscribe [:active-project-id])]
    [:div.ui
     [:h3 "2. Import an RIS / RefMan file"
      [Popup {:hoverable true
              :trigger (r/as-element [Icon {:name "question circle"}])
              :content (r/as-element
                        [:div
                         [:h5 "Supported Exports"]
                         [ListUI
                          [ListItem "Scopus"]
                          [ListItem "IEEE Explore"]
                          [ListItem "EndNote Online"]
                          [ListItem "Zotero"]
                          [ListItem "...and many more"]]
                         [:b "Note: Make sure to include abstracts when exporting files!"]])}]
      [:a {:href "https://www.youtube.com/watch?v=N_Al2NfIUCw"
           :target "_blank"} [Icon {:name "video camera"}]]]
     [:p "Having difficulties? We recommend using the free citation manager "
      [:a {:href "https://zotero.org" :target "_blank"} "Zotero"] "."]
     [ui/UploadButton
      (str "/api/import-articles/ris/" project-id)
      #(dispatch [:on-add-source project-id])
      "Upload RIS file..."
      (cond-> "fluid"
        (any-source-processing?) (str " disabled"))
      {}
      :post-error-text "Try processing your file with Zotero using the
'Having difficulties importing your RIS file?' instructions above."]]))

(defn DeleteArticleSource [source-id]
  (let [project-id @(subscribe [:active-project-id])]
    [:div.ui.tiny.fluid.labeled.icon.button.delete-button
     {:class (when (any-source-processing?) "disabled")
      :on-click #(run-action :sources/delete project-id source-id)}
     "Delete"
     [:i.red.times.circle.icon]]))

(defn ToggleArticleSource [source-id enabled?]
  (let [project-id @(subscribe [:active-project-id])
        action [:sources/toggle-source project-id source-id (not enabled?)]
        loading? (action/running? action)]
    [:button.ui.tiny.fluid.labeled.icon.button
     {:on-click #(dispatch [:action action])
      :class (cond loading?                 "loading"
                   (any-source-processing?) "disabled")}
     (when-not loading?
       [:i.circle.icon {:class (css [enabled? "green" :else "grey"])}])
     (if enabled? "Enabled" "Disabled")]))

;; TODO: these (:source meta) values should be stored as identifiers
;;       from an enforced set of possible values and shouldn't be
;;       mistakable for a description intended for users
(defn ^:unused meta->source-name-vector [{:keys [source] :as meta}]
  (condp = source
    "PubMed search"  ["PubMed Search" (str (:search-term meta))]
    "PMID file"      ["PMIDs from File" (:filename meta)]
    "PMID vector"    ["PMIDs from API" nil]
    "fact"           ["PMIDs from FACTS" nil]
    "EndNote file"   ["EndNote XML" (:filename meta)]
    "legacy"         ["Legacy Import" nil]
    "PDF Zip file"   ["PDF Zip File" (:filename meta)]
    [source nil]))

(reg-sub :source/display-type
         (fn [[_ source-id project-id]]
           (subscribe [:project/sources source-id project-id]))
         (fn [source]
           (let [stype (-> source :meta :source)]
             (condp = stype
               "PubMed search"   "PubMed Search"
               "PMID file"       "PMIDs from File"
               "PMID vector"     "PMIDs from API"
               "fact"            "PMIDs from FACTS"
               "EndNote file"    "EndNote XML"
               "legacy"          "Legacy Import"
               "PDF Zip file"    "PDF Zip File"
               stype))))

(reg-sub :source/display-info
         (fn [[_ source-id project-id]]
           (subscribe [:project/sources source-id project-id]))
         (fn [{:keys [meta] :as source} _]
           (case (:source meta)
             "PubMed search"      (str (:search-term meta))
             ("PMID file" "EndNote file" "PDF Zip file"
              "RIS file")         (str (:filename meta))
             "Datasource Query"   (str (:query meta))
             "Dataset"            (str "Dataset ID: " (:dataset-id meta))
             "Datasource"         (str "Datasource ID: " (:datasource-id meta))
             "Project Filter"     (let [{:keys [source-project-id filters]} (:meta source)]
                                    (-> {:source-project-id source-project-id :filters filters}
                                        (util/write-json true)))
             nil)))

(defn ReImportSource [source]
  (when (> (:new-articles-available source) 0)
    (let [project-id @(subscribe [:active-project-id])]
      [:div.ui.blue.mt-2
       [:span.ui.text.blue
        (:new-articles-available source) " new articles found. "]
       [:div.mt-1
        [:div.ui.mini.button.blue
         {:on-click #(dispatch [:action [:sources/re-import project-id (:source-id source)]])}
         [:i.download.icon]
         " Import new articles"]]])))

(defn SourceArticlesLink [source-id]
  [:div.ui.primary.tiny.left.labeled.icon.button.view-articles
   {:on-click (util/wrap-user-event
               #(dispatch [:articles/load-source-filters [source-id]]))}
   [:i.list.icon]
   "View Articles"])

(defn SourceInfoView [project-id source-id]
  (let [{:keys [meta enabled]} @(subscribe [:project/sources source-id])
        {:keys [s3-file source filename]} meta
        source-type @(subscribe [:source/display-type source-id])
        import-label @(subscribe [:source/display-info source-id])]
    [:div.ui.middle.aligned.stackable.grid.segment.source-info {:data-source-id source-id}
     [:div.row
      [:div.seven.wide.middle.aligned.left.aligned.column
       {:style {:padding-right "0.25rem"}}
       [:div.ui.large.label.source-type {:data-name source-type}
        (str source-type)]
       (when enabled
         [SourceArticlesLink source-id])]
      [:div.nine.wide.right.aligned.middle.aligned.column
       (when import-label
         [:div.import-label.ui.large.basic.label
          [:span.import-label
           (cond (and s3-file (:filename s3-file) (:key s3-file))
                 [:a {:href (str "/api/sources/download/" project-id "/" source-id)
                      :target "_blank"
                      :download filename}
                  import-label " " [:i.download.icon]]
                 (= source "RIS file")
                 [:a {:href (str "/api/sources/download/" project-id "/" source-id)
                      :target "_blank"
                      :download (:filename s3-file)}
                  import-label " " [:i.download.icon]]
                 (= source "Project Filter")
                 [:pre {:style {:font-size "0.95em" :margin 0}} import-label]
                 :else
                 import-label)]])]]]))

(defn ^:unused source-name
  "Given a source-id, return the source name vector"
  [source-id]
  (->> @(subscribe [:project/sources])
       (filter #(= source-id (:source-id %)))
       first :meta meta->source-name-vector))

(defonce polling-sources? (r/atom false))

(defn poll-project-sources [project-id]
  (when (not @polling-sources?)
    (reset! polling-sources? true)
    (dispatch [:fetch [:project/sources project-id]])
    (let [sources (subscribe [:project/sources])
          source-ids (subscribe [:project/source-ids])
          source-updating?
          (fn [source-id]
            (or (action/running? [:sources/delete project-id source-id])
                (let [[source] (filter #(= (:source-id %) source-id) @sources)
                      {:keys [importing-articles? deleting?]} (:meta source)]
                  (or (and (true? importing-articles?)
                           (not (source-import-timed-out? source)))
                      (true? deleting?)))))
          any-source-updating? #(some source-updating? @source-ids)]
      (util/continuous-update-until
       (fn [] (dispatch [:fetch [:project/sources project-id]]))
       (fn [] (not (any-source-updating?)))
       (fn []
         (reset! polling-sources? false)
         (dispatch [:reload [:project project-id]]))
       600))
    nil))

(reg-event-fx :poll-project-sources [trim-v]
              (fn [_ [project-id]]
                (-> #(poll-project-sources project-id)
                    (js/setTimeout 200))
                {}))

(defn ArticleSource [_source]
  (let [editing-view? (r/atom false)]
    (fn [source]
      (let [project-id @(subscribe [:active-project-id])
            {:keys [meta source-id article-count labeled-article-count enabled]} source
            {:keys [importing-articles? deleting?]} meta
            source-name (:source meta)
            delete-running? (action/running? [:sources/delete project-id source-id])
            segment-class (if enabled nil "secondary")
            timed-out? (source-import-timed-out? source)
            polling? @polling-sources?
            sample-article @(subscribe [:project-source/sample-article project-id source-id])
            admin? @(subscribe [:member/admin? true])]
        (when (and (nil? sample-article) admin?)
          (dispatch [:require [:project-source/sample-article project-id source-id]]))
        (when (or (and (true? importing-articles?) (not timed-out?))
                  deleting? delete-running?)
          (poll-project-sources project-id))
        [:div.project-source>div.ui.segments.project-source
         [SourceInfoView project-id source-id]
         [:div.ui.segment.source-details {:class segment-class}
          [:div.ui.middle.aligned.stackable.grid>div.row
           (cond
             (= (:source meta) "legacy")
             (list [:div.sixteen.wide.column.left.aligned.reviewed-count {:key :reviewed-count}
                    [:div (.toLocaleString labeled-article-count)
                     " of " (.toLocaleString article-count) " reviewed"]])
             ;; when source is currently being deleted
             (or deleting? delete-running?)
             (list [:div.eight.wide.column.left.aligned  {:key :deleting}
                    [:div "Deleting source..."]]
                   [:div.six.wide.column.placeholder     {:key :placeholder}]
                   [:div.two.wide.column.right.aligned   {:key :loader}
                    [:div.ui.small.active.loader]])
             ;; when import has failed or timed out
             (or (= importing-articles? "error") timed-out?)
             (list [:div.eight.wide.column.left.aligned  {:key :import-failed}
                    "Import error"]
                   ;; need to check if the user is an admin
                   ;; before displaying this option
                   [:div.eight.wide.column.right.aligned {:key :buttons}
                    [DeleteArticleSource source-id]])
             ;; when articles are still loading
             (and (true? importing-articles?) polling? (pos-int? article-count))
             (list [:div.eight.wide.column.left.aligned.loaded-count {:key :loaded-count}
                    [:div (str (.toLocaleString article-count) " "
                               (article-or-articles article-count) " loaded")]]
                   [:div.six.wide.column.placeholder   {:key :placeholder}]
                   [:div.two.wide.column.right.aligned {:key :loader}
                    [:div.ui.small.active.loader]])
             ;; when articles have been imported
             (and (false? importing-articles?) labeled-article-count article-count)
             (if @editing-view?
               [source-view/EditJSONView
                {:source (subscribe [:project/sources source-id])
                 :editing-view? editing-view?}]
               (list
                [:div.source-description.column.left.aligned
                 {:key :reviewed-count
                  :class (css [(not admin?)         "sixteen"
                               (util/desktop-size?) "fourteen"
                               :else                "thirteen"] "wide")}
                 [:div.ui.two.column.stackable.left.aligned.middle.aligned.grid
                  ;; total/reviewed count
                  [:div.column
                   [:span.reviewed-count (.toLocaleString labeled-article-count)]
                   " of " [:span.total-count (.toLocaleString article-count)]
                   " " (article-or-articles article-count) " reviewed"]
                  ;; unique count
                  (when-let [unique-articles-count (:unique-articles-count source)]
                    [:div.column
                     [:span.unique-count {:data-count (str unique-articles-count)}
                      (.toLocaleString unique-articles-count)]
                     " unique " (article-or-articles unique-articles-count)
                     " "
                     [ReImportSource source]])
                  (doall
                   (for [{shared-count :count, overlap-source-id :overlap-source-id}
                         (filter #(pos? (:count %)) (:overlap source))]
                     (let [src-type @(subscribe [:source/display-type overlap-source-id])
                           src-info (some-> @(subscribe [:source/display-info overlap-source-id])
                                            (util/ellipsis-middle 40))]
                       ^{:key [:shared source-id overlap-source-id]}
                       [:div.column (.toLocaleString shared-count) " shared: "
                        [:div.ui.label.source-shared src-type [:div.detail src-info]]])))]]
                (when admin?
                  [:div.column.right.aligned.source-actions
                   {:key :buttons
                    :class (if (util/desktop-size?) "two wide" "three wide")}
                   [ToggleArticleSource source-id enabled]
                   [EditSourceModal source]
                   (when (zero? labeled-article-count)
                     [DeleteArticleSource source-id])
                   ;; should include any JSON / XML sources
                   ;; TODO: Fix this so CT.gov uses regular article content
                   ;; this should only dispatch on mimetype, not on source-name
                   (when (or (= source-name "CT.gov search")
                             (= (:mimetype sample-article) "application/json"))
                     [Button {:size "tiny" :fluid true :style {:margin-top "0.5em"
                                                               :margin-right "0"}
                              :on-click #(swap! editing-view? not)}
                      "Edit View"])])))
             :else
             (list [:div.eight.wide.column.left.aligned {:key :import-status}
                    "Starting import..."]
                   [:div.six.wide.column.placeholder    {:key :placeholder}]
                   [:div.two.wide.column.right.aligned  {:key :loader}
                    [:div.ui.small.active.loader]]))]]
         (when-not (str/blank? (:notes source))
           [:div.ui.segment
            [:h4 "Notes"]
            [:div (util/ellipsize (:notes source) 400)]])]))))

(defn ProjectSourcesList []
  (let [sources @(subscribe [:project/sources])]
    (when-not (empty? sources)
      [:div#project-sources
       [:div
        [:div.project-sources-list
         (doall (for [source (sort-by (fn [{:keys [source-id enabled]}]
                                        [(not enabled) (- source-id)])
                                      sources)]
                  ^{:key (:source-id source)}
                  [ArticleSource source]))]]])))

(defn EnableCTNotice []
  [:div.ui.segment.import-upload
   [:div
    [:a {:href "https://www.youtube.com/watch?v=Qf-KWG7laLY" :target "_blank"}
     "Click here"]
    " to see a demo of our "
    [:a {:href "https://clinicaltrials.gov" :target "_blank"} "ClinicalTrials.gov"]
    " integration. To unlock direct access, please"
    [:a {:href
         (str "mailto:info@sysrev.com?"
              "subject=How can I use ClinicalTrials.gov with sysrev?"
              "&body=Hi, I would like to know more about using"
              " ClinicalTrials.gov in sysrev to conduct reviews."
              " Please let me know how I can enable this feature. Thanks!")
         :target "_blank"} " contact us"]"."]])

(defn CustomDatasource []
  [:div.ui.segment {:style {:margin-left "auto"
                            :margin-right "auto"
                            :max-width "600px"}}
   [:b "Need to review something else? " [:a {:href "/managed-review"} "Talk to us"]
    " about integrating unique datasources including JSON, XML, and more."]])

(defn DatasourceIcon [{:keys [text value name]}]
  (let [active? (= @(subscribe [:add-articles/import-tab]) value)]
    [:div.datasource-item {:on-click #(dispatch-sync [:add-articles/import-tab value])
                           :class (css [active? "active"])
                           :style {:display "inline-block"
                                   :text-align "center"
                                   :margin "1em 1em 0 1em"}}
     [:div {:style {:flex "0 0 120px" :cursor "pointer"}}
      [Icon {:name name :size "big"}]
      [:p {:style {:margin-top "1em"}} text]]]))

(defn DatasourceIconList [options]
  [:div {:style {:padding-bottom 20}}
   (for [option options] ^{:key (:value option)}
     [DatasourceIcon option])])

(defn ImportArticlesView []
  (let [active-tab (subscribe [:add-articles/import-tab])]
    [:div#import-articles {:style {:margin-bottom "1em"}}
     [:div
      [:h3 "1. Select a document source"]
      [DatasourceIconList [{:value :pdfs
                            :text "PDF files"
                            :name "file pdf outline"}
                           {:value :pdf-zip
                            :text "PDF.zip"
                            :name "file archive outline"}
                           {:text "PubMed"
                            :value :pubmed
                            :name "search"}
                           {:value :pmid
                            :text "PMID file"
                            :name "file outline"}
                           {:value :ris-file
                            :text "RIS / RefMan"
                            :name "file alternate outline"}
                           {:value :endnote
                            :text "EndNote XML"
                            :name "file code outline"}
                           {:value :ctgov
                            :text "ClinicalTrials (beta)"
                            :name "hospital outline"}
                           {:value :json
                            :text "JSON file"
                            :name "file outline"}
                           {:value :custom
                            :text "Custom Datasource"
                            :name "database"}]]
      (when @active-tab
        (condp =  @active-tab
          :pubmed    [:div [:h3 "2. Search pubmed to review medical abstracts"] [pubmed/SearchBar]]
          :pmid      [:div [:h3 "2. Upload a file with pubmed ids (one per line)"] [ImportPMIDsView]]
          :endnote   [:div [:h3 "2. Upload an Endnote XML file export"] [ImportEndNoteView]]
          :pdfs      [:div [:h3 "2. Import PDF files"] [ImportPDFsView]]
          :json      [:div [:h3 "2. JSON file"] [ImportJSONView]]
          :pdf-zip   [:div [:h3 "2. Upload a zip file containing PDFs.
An article entry will be created for each PDF."] [ImportPDFZipsView]]
          :ris-file  [ImportRISView]
          :ctgov (if (and (= js/window.location.hostname "sysrev.com")
                          (not (some #{@(subscribe [:self/email])}
                                     #{"amarluniwal@gmail.com"
                                       "geoffreyweiner@gmail.com"
                                       "james@insilica.co"
                                       "tom@insilica.co"
                                       "jeff@insilica.co"
                                       "tj@insilica.co"
                                       "g.callegaro@lacdr.leidenuniv.nl"})))
                   [EnableCTNotice]
                   [:div
                    [:h3 "2. Search and import clinicaltrials.gov documents."]
                    [ctgov/SearchBar]])
          :custom [CustomDatasource]
          nil))
      (condp =  @active-tab
        :pubmed [pubmed/SearchActions (any-source-processing?)]
        :ctgov  [ctgov/SearchActions (any-source-processing?)]
        nil)]
     (condp =  @active-tab
       :pubmed [pubmed/SearchResultsContainer]
       :ctgov  [ctgov/SearchResultsContainer]
       nil)]))

(defn DocumentImport []
  (let [project-id @(subscribe [:active-project-id])
        visible? @(subscribe [::add-documents-visible project-id])
        sources @(subscribe [:project/sources])]
    [:div {:style {:padding-bottom 10}}
     [Button {:id "enable-import"
              :size "huge" :positive true
              :disabled visible?
              :on-click (fn []
                          (dispatch [::add-documents-visible true])
                          (dispatch-sync [:add-articles/import-tab nil]))
              :style {:display "inline"}}
      "Add Documents"]
     (when (empty? sources)
       [:h3.inline {:style {:margin-left "0.75rem"}}
        "Add documents to get started."])
     (when visible?
       [:div.ui.segment.raised
        [:div
         [Button {:id "enable-import-dismiss"
                  :style {:float "right"}
                  :size "small" :color "red"
                  :on-click (fn []
                              (dispatch [::add-documents-visible false])
                              (dispatch-sync [:add-articles/import-tab nil]))}
          "dismiss"]
         [:h1 {:style {:padding-top 0 :margin-top 0}} "Adding Documents"]
         [ImportArticlesView]]])]))

(defn ProjectSourcesPanel []
  (let [project-id @(subscribe [:active-project-id])
        project? @(subscribe [:have? [:project project-id]])
        lapsed? @(subscribe [:project/subscription-lapsed?])
        admin? @(subscribe [:member/admin? true])]
    (with-loader [(when (and project? (not lapsed?))
                    [:project/sources project-id])] {}
      [:div
       (when admin? [DocumentImport])
       [ReadOnlyMessage "Managing sources is restricted to project administrators."
        (r/cursor state [:read-only-message-closed?])]
       (when-not (empty? @(subscribe [:project/sources]))
         [ProjectSourcesList])])))

(def-panel :project? true :panel panel
  :uri "/add-articles" :params [project-id] :name add-articles
  :on-route (do (data/reload :project/sources project-id)
                (dispatch [:set-active-panel panel]))
  :content [:div#add-articles.project-content
            [ProjectSourcesPanel]])

;; redirect to "/add-articles" when "Manage" tab is clicked
(sr-defroute-project manage-project "/manage" [project-id]
                     (nav/nav (project-uri project-id "/add-articles")
                              :redirect true))<|MERGE_RESOLUTION|>--- conflicted
+++ resolved
@@ -102,13 +102,8 @@
         modal-open (r/cursor state (concat modal-state-path [:open]))
         project-id @(subscribe [:active-project-id])
         project-plan  @(subscribe [:project/plan project-id])
-<<<<<<< HEAD
         has-pro? (or (re-matches #".*@insilica.co" @(subscribe [:self/email]))
-                     (stripe/pro? project-plan)) 
-=======
-        has-pro? (or (re-matches #".*@insilica.co" @(subscribe [:user/email]))
                      (stripe/pro? project-plan))
->>>>>>> c95f6978
         source-check-new-results? (r/cursor state (concat modal-state-path [:form-data :check-new-results?]))
         source-import-new-results? (r/cursor state (concat modal-state-path [:form-data :import-new-results?]))
         source-notes (r/cursor state (concat modal-state-path [:form-data :notes]))]
