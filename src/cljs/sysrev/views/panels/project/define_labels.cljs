--- conflicted
+++ resolved
@@ -15,13 +15,9 @@
             [sysrev.views.components.core :as ui]
             [sysrev.views.review :refer [label-help-popup]]
             [sysrev.views.panels.project.common :refer [ReadOnlyMessage]]
-<<<<<<< HEAD
-            [sysrev.views.semantic :refer [Divider Button Message Segment
+            [sysrev.views.semantic :as S :refer [Divider Button Message Segment
                                            Modal ModalHeader ModalContent ModalDescription Form
                                            Input FormField TextArea]]
-=======
-            [sysrev.views.semantic :as S :refer [Divider Button Message Segment]]
->>>>>>> 5b579726
             [sysrev.dnd :as dnd]
             [sysrev.util :as util :refer [in? parse-integer map-values map-kv css]]
             [sysrev.macros :refer-macros [setup-panel-state def-panel]]))
@@ -339,21 +335,8 @@
   [label allow-edit?]
   (let [{:keys [editing? label-id short-label]} @label
         synced? (labels-synced?)]
-<<<<<<< HEAD
     [:<>
      [:div.ui.small.icon.button.edit-label-button
-      {:class (css [(not allow-edit?) "disabled"])
-       :style {:margin-left 0 :margin-right 0}
-       :on-click (util/wrap-user-event #(do (when editing? (sync-to-server))
-                                            (swap! (r/cursor label [:editing?]) not)))}
-      [:i {:class (css [(not editing?) "edit"
-                        (not synced?)  "green circle check"
-                        :else          "circle check"]
-                       "icon")}]]
-     (when editing?
-       [ShareLabelButton label])]))
-=======
-    [:div.ui.small.icon.button.edit-label-button
      {:class (css [(not allow-edit?) "disabled"])
       :style {:margin-left 0 :margin-right 0}
       :data-label-id (str label-id)
@@ -363,8 +346,9 @@
      [:i {:class (css [(not editing?) "edit"
                        (not synced?)  "green circle check"
                        :else          "circle check"]
-                      "icon")}]]))
->>>>>>> 5b579726
+                      "icon")}]]
+     (when editing?
+       [ShareLabelButton label])]))
 
 (defn- AddLabelButton [value-type add-label-fn & [max-ordering]]
   [:button.ui.fluid.large.labeled.icon.button
@@ -839,45 +823,21 @@
                  :placeholder (str "No answer selected"
                                    (when required " (required)"))}]))
 
-<<<<<<< HEAD
 (defn SharedLabelNotice [{:keys [owner-project-id project-id]}]
   (when (not= owner-project-id project-id)
     [:a {:href (project-uri owner-project-id "")
          :target "_blank"}
      [:span.ui.text.small.grey {:title (str "Shared from project ID: " owner-project-id)} " [Shared P#" owner-project-id "]"]]))
 
-;; this corresponds to sysrev.views.review/label-column
-=======
 ;;; this corresponds to `sysrev.views.review/LabelColumn`
->>>>>>> 5b579726
 (defn Label [label]
   (let [{:keys [label-id value-type question short-label definition]} @label
         answer (r/cursor label [:answer])
         on-click-help (util/wrap-user-event #(do nil))]
     [:div.ui.middle.aligned.grid.label-edit
-<<<<<<< HEAD
-     [ui/with-tooltip
-      (let [name-content [:span.name {:class (css [(>= (count short-label) 30) "small-text"])}
-                          [:span.inner.short-label (str short-label)
-                           [SharedLabelNotice @label]]]]
-        (if (and (util/mobile?) (>= (count short-label) 30))
-          [:div.ui.row.label-edit-name {:on-click on-click-help}
-           [InclusionTag @label]
-           [:span.name " "]
-           (when (not-empty question)
-             [:i.right.floated.fitted.grey.circle.question.mark.icon])
-           [:div.clear name-content]]
-          [:div.ui.row.label-edit-name {:on-click on-click-help}
-           [InclusionTag @label] name-content
-           (when (not-empty question)
-             [:i.right.floated.fitted.grey.circle.question.mark.icon])]))
-      {:variation "basic"
-       :delay {:show 650, :hide 0}
-=======
      [ui/Tooltip
       {:class "label-help"
        :basic true
->>>>>>> 5b579726
        :hoverable false
        :position "top center"
        :mouse-enter-delay 600
@@ -992,27 +952,6 @@
                           (sync-to-server)))
         max-ordering-value (->> (map :project-ordering sub-label-vals)
                                 sort reverse first)]
-<<<<<<< HEAD
-    [:div.ui.column.label-edit {:class (css [required "required"])
-                                :style {:padding "0"
-                                        :border "none"}}
-     [:div.ui.middle.aligned.grid
-      [ui/with-tooltip
-       (let [name-content [:span.name {:class (css [(>= (count short-label) 30) "small-text"])}
-                           [:span.inner (str short-label)
-                            [SharedLabelNotice @label]]]]
-         (if (and (util/mobile?) (>= (count short-label) 30))
-           [:div.ui.row.label-edit-name {:on-click on-click-help}
-            [:div.clear name-content]]
-           [:div.ui.row.label-edit-name {:on-click on-click-help}
-            name-content]))
-       {:variation "basic"
-        :delay {:show 650, :hide 0}
-        :hoverable false
-        :inline true
-        :position "top center"
-        :distanceAway 8}]]
-=======
     [:div.column.label-edit.group-label {:class (css [required "required"])
                                          :style {:padding "0"
                                                  :border "none"}}
@@ -1031,7 +970,6 @@
            [:i.right.floated.fitted.grey.circle.question.mark.icon])
          (when shortened?
            [:div.clear name-content])])]
->>>>>>> 5b579726
      [:div.inner>div
       (when (and (empty? (filter :enabled sub-label-vals))
                  (filter :disabled sub-label-vals))
