--- conflicted
+++ resolved
@@ -12,13 +12,9 @@
              [with-tooltip wrap-dropdown selection-dropdown
               SaveResetForm ConfirmationDialog]]
             [sysrev.views.panels.project.common :refer [ReadOnlyMessage]]
-<<<<<<< HEAD
             [sysrev.views.panels.project.compensation :refer [ProjectCompensations CompensationSummary UsersCompensations]]
-            [sysrev.shared.util :refer [parse-integer in?]]))
-=======
             [sysrev.util :as util]
             [sysrev.shared.util :as sutil :refer [in?]]))
->>>>>>> 934e882a
 
 (def ^:private panel [:project :project :settings])
 
