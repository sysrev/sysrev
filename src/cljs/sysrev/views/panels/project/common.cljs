--- conflicted
+++ resolved
@@ -34,16 +34,12 @@
          :action (project-uri project-id "/export")})
       {:tab-id :settings
        :content [:span [:i.configure.icon] "Settings"]
-<<<<<<< HEAD
        :action (project-uri project-id "/settings")
        #_ (list [:project :project :settings] action-params)}
       (when (admin?)
         {:tab-id :compensations
          :content "Compensations"
          :action (project-uri project-id "/compensations")})]
-=======
-       :action (project-uri project-id "/settings")}]
->>>>>>> 934e882a
      [{:tab-id :support
        :content [:span [:i.dollar.sign.icon] "Support"]
        :action (project-uri project-id "/support")}]
