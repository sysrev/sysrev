--- conflicted
+++ resolved
@@ -13,12 +13,8 @@
    [sysrev.views.panels.project.public-labels :as public-labels]
    [sysrev.views.upload :refer [upload-container basic-text-button]]
    [sysrev.routes :as routes]
-<<<<<<< HEAD
    [sysrev.subs.project :refer [active-project-id]]
-   [sysrev.util :refer [full-size? random-id]]
-=======
    [sysrev.util :refer [full-size? random-id continuous-update-until]]
->>>>>>> 02c75baa
    [cljs-time.core :as t]
    [cljs-time.coerce :refer [from-date]]
    [sysrev.shared.util :refer [in?]]
@@ -346,50 +342,6 @@
 
 (defn ImportantTermsChart [{:keys [entity data loading?]} title]
   (when (not-empty data)
-<<<<<<< HEAD
-    (let [id (random-id)
-          init-chart-fn
-          (fn [{:keys [entity data]}]
-            (when (not-empty data)
-              (let [entries (->> data (sort-by :instance-count >))
-                    labels (mapv :instance-name entries)
-                    counts (mapv :instance-count entries)]
-                (js/Chart.
-                 (get-canvas-context id)
-                 (clj->js
-                  {:type "horizontalBar"
-                   :data {:labels labels
-                          :datasets [{:data counts
-                                      :backgroundColor "rgba(33,186,69,0.55)"}]}
-                   :options {:scales
-                             {:xAxes
-                              [{:display true
-                                :ticks {:suggestedMin 0
-                                        :callback (fn [value idx values]
-                                                    (if (or (= 0 (mod idx 5))
-                                                            (= idx (dec (count values))))
-                                                      value ""))}}]
-                              :yAxes
-                              [{:maxBarThickness 10}]}
-                             :legend {:display false}}})))))]
-      (r/create-class
-       {:reagent-render
-        (fn [{:keys [entity data]} title]
-          (when (not-empty data)
-            [:div.ui.segment
-             [:h4.ui.dividing.header
-              [:div.ui.two.column.middle.aligned.grid
-               [:div.ui.left.aligned.column
-                title]]]
-             [:div [:canvas {:id id}]]]))
-        :component-will-update
-        (fn [this new-argv]
-          (init-chart-fn (second new-argv)))
-        :component-did-mount
-        (fn [this]
-          (init-chart-fn props))
-        :display-name (str "important-terms_" (name entity))}))))
-=======
     (let [height (str (+ 35 (* 10 (count data))) "px")]
       [:div.ui.segment
        [:div
@@ -410,23 +362,24 @@
              labels ["count"] [counts]
              ["rgba(33,186,69,0.55)"]
              {:legend {:display false}}]))]])))
->>>>>>> 02c75baa
 
 (defn KeyTerms []
   (let [terms @(subscribe [:project/important-terms])
         loading? @(subscribe [:project/important-terms-loading?])
         {:keys [mesh chemical gene]} terms]
-<<<<<<< HEAD
-    [:div
-     [ImportantTermsChart
-      {:entity :mesh, :data mesh}
-      "Important Mesh Terms"]
-     [ImportantTermsChart
-      {:entity :chemical, :data chemical}
-      "Important Compounds"]
-     [ImportantTermsChart
-      {:entity :gene, :data gene}
-      "Important Genes"]]))
+    (with-loader [[:project]]
+      (when loading?
+        (poll-important-terms))
+      [:div
+       [ImportantTermsChart
+        {:entity :mesh, :data mesh, :loading? loading?}
+        "Important Mesh Terms"]
+       [ImportantTermsChart
+        {:entity :chemical, :data chemical, :loading? loading?}
+        "Important Compounds"]
+       [ImportantTermsChart
+        {:entity :gene, :data gene, :loading? loading?}
+        "Important Genes"]])))
 
 ;; (dispatch [:fetch [:project/public-labels]])
 (defn label-answer-counts
@@ -573,21 +526,6 @@
       (when (not (empty? (label-answer-counts @public-labels)))
         [:div
          [LabelCountChart @public-labels]]))))
-=======
-    (with-loader [[:project]]
-      (when loading?
-        (poll-important-terms))
-      [:div
-       [ImportantTermsChart
-        {:entity :mesh, :data mesh, :loading? loading?}
-        "Important Mesh Terms"]
-       [ImportantTermsChart
-        {:entity :chemical, :data chemical, :loading? loading?}
-        "Important Compounds"]
-       [ImportantTermsChart
-        {:entity :gene, :data gene, :loading? loading?}
-        "Important Genes"]])))
->>>>>>> 02c75baa
 
 (defn project-overview-panel []
   (let []
