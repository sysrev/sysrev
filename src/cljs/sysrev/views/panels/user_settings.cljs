(ns sysrev.views.panels.user-settings
  (:require
   [re-frame.core :as re-frame :refer
    [subscribe dispatch reg-sub reg-event-db reg-event-fx trim-v]]
   [sysrev.views.base :refer [panel-content logged-out-content]]
   [sysrev.views.components :refer [with-tooltip selection-dropdown]]
   [sysrev.payments :refer [StripeCardInfo]]
   [sysrev.views.panels.subscriptions :refer [Plans]]
   [sysrev.routes :refer [nav-scroll-top]]
   [sysrev.util :refer [full-size?]]))

(def ^:private panel-name [:user-settings])

(defn- parse-input [skey input]
  (case skey
    :ui-theme input
    nil))

(defn- render-setting [skey]
  (if-let [input @(subscribe [::active-inputs skey])]
    input
    (let [value @(subscribe [::values skey])]
      (case skey
        :ui-theme (if (nil? value) "Default" value)
        nil))))

(reg-sub
 ::editing?
 :<- [:active-panel]
 (fn [panel]
   (= panel panel-name)))

(reg-sub
 ::saved
 :<- [:self/settings]
 (fn [settings [_ skey]]
   (cond-> (into {} settings)
     skey (get skey))))

(reg-sub
 ::active
 (fn [db [_ skey]]
   (cond-> (get-in db [:state :user-settings :active-values])
     skey (get skey))))

(reg-sub
 ::values
 :<- [::editing?]
 :<- [::saved]
 :<- [::active]
 (fn [[editing? saved active] [_ skey]]
   (cond-> saved
     editing? (merge active)
     skey (get skey))))

(reg-sub
 ::active-inputs
 (fn [db [_ skey]]
   (cond-> (get-in db [:state :user-settings :active-inputs])
     skey (get skey))))

(reg-event-db
 ::reset-fields
 (fn [db]
   (-> db
       (assoc-in [:state :user-settings :active-values] {})
       (assoc-in [:state :user-settings :active-inputs] {}))))

(reg-sub
 ::valid-input?
 :<- [::active-inputs]
 :<- [::values]
 (fn [[inputs values] [_ skey]]
   (letfn [(valid? [skey]
             (if-let [input (get inputs skey)]
               (= (parse-input skey input)
                  (get values skey))
               true))]
     (if skey
       (valid? skey)
       (every? valid? (keys inputs))))))

(reg-event-db
 ::edit-setting
 [trim-v]
 (fn [db [skey input]]
   (let [value (parse-input skey input)]
     (cond-> (assoc-in db [:state :user-settings :active-inputs skey] input)
       value (assoc-in [:state :user-settings :active-values skey] value)))))

(reg-sub
 ::modified?
 :<- [::saved]
 :<- [::values]
 (fn [[saved values]]
   (not= saved values)))

(reg-event-fx
 ::save-changes
 [trim-v]
 (fn [_ [values saved]]
   (let [changed-keys (filter #(not= (get values %)
                                     (get saved %))
                              (keys values))
         changes  (mapv (fn [skey]
                          {:setting skey
                           :value (get values skey)})
                        changed-keys)]
     (dispatch [:action [:user/change-settings changes]]))))

(defn- theme-selector []
  (let [active-theme (render-setting :ui-theme)]
    [selection-dropdown
     [:div.text active-theme]
     (->> ["Default" "Dark"]
          (mapv
           (fn [theme-name]
             [:div.item
              (into {:key theme-name
                     :on-click #(dispatch [::edit-setting :ui-theme theme-name])}
                    (when (= theme-name active-theme)
                      {:class "active selected"}))
              theme-name])))]))

(defn- user-options-box []
  (let [values @(subscribe [::values])
        saved @(subscribe [::saved])
        modified? @(subscribe [::modified?])
        valid? @(subscribe [::valid-input?])
        field-class #(if @(subscribe [::valid-input? %])
                       "" "error")]
    [:div.ui.segment.user-options
     [:h4.ui.dividing.header "Options"]
     [:div.ui.unstackable.form {:class (if valid? "" "warning")}
      (let [skey :ui-theme]
        [:div.fields
         [:div.eight.wide.field {:class (field-class skey)}
          [:label "Web Theme"]
          [theme-selector]]])]
     [:div
      [:div.ui.divider]
      [:div
       [:button.ui.primary.button
        {:class (if (and valid? modified?) "" "disabled")
         :on-click #(dispatch [::save-changes values saved])}
        "Save changes"]
       [:button.ui.button
        {:class (if modified? "" "disabled")
         :on-click #(dispatch [::reset-fields])}
        "Reset"]]]]))

(defn- user-dev-tools-box []
  (let [user-id @(subscribe [:self/user-id])]
    (when @(subscribe [:user/admin?])
      [:div.ui.segment
       [:h4.ui.dividing.header "Dev Tools"]
       [:div
        [:button.ui.yellow.button
         {:on-click
          #(do (dispatch [:action [:user/delete-member-labels user-id]])
               (nav-scroll-top "/"))}
         "Delete Member Labels"]
        [:button.ui.orange.button
         {:on-click
          #(dispatch [:action [:user/delete-account user-id]])}
         "Delete Account"]]])))

(defmethod panel-content [:user-settings] []
  (fn [child]
    [:div
     [:div.ui.segment
      [:h4 "User Settings"]]
     [:div.ui.two.column.stackable.grid
<<<<<<< HEAD
      [:div.ui.row
       [:div.ui.column
        [user-options-box]]
       [:div.ui.column
        [user-dev-tools-box]]]]
     ;;     [StripeCardInfo]
     [Plans]
     ]))
=======
      [:div.column [user-options-box]]
      [:div.column [user-dev-tools-box]]]]))
>>>>>>> c7abf90e
<|MERGE_RESOLUTION|>--- conflicted
+++ resolved
@@ -171,16 +171,5 @@
      [:div.ui.segment
       [:h4 "User Settings"]]
      [:div.ui.two.column.stackable.grid
-<<<<<<< HEAD
-      [:div.ui.row
-       [:div.ui.column
-        [user-options-box]]
-       [:div.ui.column
-        [user-dev-tools-box]]]]
-     ;;     [StripeCardInfo]
-     [Plans]
-     ]))
-=======
       [:div.column [user-options-box]]
-      [:div.column [user-dev-tools-box]]]]))
->>>>>>> c7abf90e
+      [:div.column [user-dev-tools-box]]]]))