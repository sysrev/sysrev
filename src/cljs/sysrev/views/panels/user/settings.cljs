(ns sysrev.views.panels.user.settings
  (:require [reagent.core :as r]
            [re-frame.core :refer [subscribe dispatch reg-sub]]
            [sysrev.data.core :as data :refer [def-data]]
            [sysrev.action.core :as action :refer [def-action]]
            [sysrev.views.semantic :as S :refer
             [Segment Header Grid Column Radio Message]]
            [sysrev.shared.plans-info :as plans-info]
            [sysrev.views.components.core :as ui]
            [sysrev.util :as util :refer [parse-integer format]]
            [sysrev.macros :refer-macros [setup-panel-state def-panel with-loader]]))

;; for clj-kondo
(declare panel state)

(setup-panel-state panel [:user :settings]
                   :state state :get [panel-get ::get] :set [panel-set ::set])

;;;
;;; TODO: refactor to remove this inputs/values/... stuff
;;;

(defn- parse-input [skey input]
  (case skey
    :ui-theme input
    nil))

(defn editing? []
  (= panel @(subscribe [:active-panel])))

(defn saved-values [& [skey]]
  (cond-> @(subscribe [:self/settings])
    skey (get skey)))

(defn active-values [& [skey]]
  (cond-> (:active-values @state)
    skey (get skey)))

(defn current-values [& [skey]]
  (let [active (active-values)]
    (cond-> (saved-values)
      (editing?) (merge active)
      skey (get skey))))

(defn active-inputs [& [skey]]
  (cond-> (:active-inputs @state)
    skey (get skey)))

(defn reset-fields []
  (let [values (r/cursor state [:active-values])
        inputs (r/cursor state [:active-inputs])]
    (reset! values {})
    (reset! inputs {})))

(defn valid-input? [& [skey]]
  (let [inputs (active-inputs)
        values (current-values)]
    (letfn [(valid? [skey]
              (if-let [input (get inputs skey)]
                (= (parse-input skey input)
                   (get values skey))
                true))]
      (if skey
        (valid? skey)
        (every? valid? (keys inputs))))))

(defn edit-setting [skey input]
  (let [inputs (r/cursor state [:active-inputs])
        values (r/cursor state [:active-values])
        value (parse-input skey input)]
    (swap! inputs assoc skey input)
    (when value
      (swap! values assoc skey value))))

(defn modified? []
  (not= (saved-values) (current-values)))

(defn save-changes []
  (let [values (current-values)
        saved (saved-values)
        changed-keys (filter #(not= (get values %)
                                    (get saved %))
                             (keys values))
        changes (mapv (fn [skey]
                        {:setting skey
                         :value (get values skey)})
                      changed-keys)]
    (dispatch [:action [:user/change-settings changes]])))

(defn- render-setting [skey]
  (if-let [input (active-inputs skey)]
    input
    (let [value (current-values skey)]
      (case skey
        :ui-theme (if (nil? value) "Default" value)
        nil))))

(defn- ThemeSelector []
  (let [active-theme (render-setting :ui-theme)]
    [S/Dropdown {:selection true :fluid true
                 :options (->> ["Default" "Dark"]
                               (mapv
                                 (fn [theme-name]
                                   {:key theme-name
                                    :value theme-name
                                    :text theme-name})))
                 :on-change (fn [_ selected-option]
                              (edit-setting :ui-theme (.-value selected-option)))
                 :value active-theme
                 :icon "dropdown"}]))

(defn- UserOptions []
  (let [modified? (modified?)
        valid? (valid-input?)
        field-class #(if (valid-input? %) "" "error")]
    [:div.ui.segment.user-options
     [:h4.ui.dividing.header "Options"]
     [:div.ui.unstackable.form {:class (if valid? "" "warning")}
      (let [skey :ui-theme]
        [:div.fields
         [:div.eight.wide.field {:class (field-class skey)}
          [:label "Web Theme"]
          [ThemeSelector]]])]
     [:div
      [:div.ui.divider]
      [:div
       [:button.ui.primary.button
        {:class (if (and valid? modified?) "" "disabled")
         :on-click #(save-changes)}
        "Save changes"]
       [:button.ui.button
        {:class (if modified? "" "disabled")
         :on-click #(reset-fields)}
        "Reset"]]]]))

(defn- UserDevTools []
  (let [user-id @(subscribe [:self/user-id])]
    (when @(subscribe [:user/dev?])
      [:div.ui.segment
       [:h4.ui.dividing.header "Dev Tools"]
       [:div
        ;; TODO: add method for deleting dev user labels
        #_ [:button.ui.yellow.button
            {:on-click
             #(do (dispatch [:action [:user/delete-member-labels user-id]])
                  (nav/nav "/"))}
            "Delete Member Labels"]
        [:button.ui.orange.button
         {:on-click #(dispatch [:action [:user/delete-account user-id]])}
         "Delete Account"]]])))

(def-data :user/public-reviewer
  :uri      (fn [user-id] (format "/api/user/%d/groups/public-reviewer/active" user-id))
  :loaded?  (fn [db user-id] (-> (get-in db [:data :user-public-reviewer])
                                 (contains? user-id)))
  :process  (fn [{:keys [db]} [user-id] {:keys [enabled]}]
              {:db (assoc-in db [:data :user-public-reviewer user-id] (boolean enabled))}))

<<<<<<< HEAD
(defn EnableDevAccount []
  (let [error-message (r/atom "")]
    (fn []
      (let [enabled? @(subscribe [:user/dev-account-enabled?])
            plan @(subscribe [:user/current-plan])
            pro-plan? (plans-info/pro? (:nickname plan))
            user-id @(subscribe [:self/user-id])
            toggle-dev-account! (fn []
                                  (when (or pro-plan? enabled?)
                                    (PUT (str "/api/user/" user-id "/developer/enable")
                                         {:headers {"x-csrf-token" @(subscribe [:csrf-token])}
                                          :params {:enabled? (not enabled?)}
                                          :handler (fn [{:keys [result]}]
                                                     (dispatch [:fetch [:identity]]))
                                          :error-handler (fn [error-response]
                                                           (dispatch [:fetch [:identity]])
                                                           (reset! error-message (str "There was an error: " (get-in error-response [:response :error :message]))))})))]
        [Segment
         [Header {:as "h4" :dividing true} "Enable Developer Account"]
         (when enabled?
           [:div
            [:p "API Key: " [:b#user-api-key @(subscribe [:user/api-key])]]
            [:p "You can login at " [:a {:href "https://datasource.insilica.co" :target "_blank"} "datasource.insilica.co"] " using " [:b @(subscribe [:self/email])] " and your SysRev password."]])
         (when-not enabled?
           [:div
            [:p "A developer account allows full access to SysRev and Datasource, the underlying data backend. Create your own custom datasources and import them using the SysRev and Datasource GraphQL interface."]])
         [:div
          [:br]
          [:p "In addition to the SysRev and Datasource GraphQL interface, we provide an " [:a {:href "https://github.com/sysrev/RSysrev" :target "_blank"} "R library"] "."]
          [:br]]
         (when-not (or pro-plan? enabled?)
           [:p [:b "Developer Accounts can only be activated by paid subscribers"]])
         [Radio {:toggle true
                 :id "enable-dev-account"
                 :label "Developer Account"
                 :checked (boolean enabled?)
                 :disabled (not pro-plan?)
                 :on-click toggle-dev-account!}]
         [ui/CursorMessage error-message {:negative true}]]))))
=======
(reg-sub :user/public-reviewer
         (fn [db [_ user-id]]
           (get-in db [:data :user-public-reviewer user-id])))

(def-action :user/set-public-reviewer
  :method   :put
  :uri      (fn [user-id _] (format "/api/user/%d/groups/public-reviewer/active" user-id))
  :content  (fn [_ enabled] {:enabled enabled})
  :process  (fn [_ [user-id _] _] {:dispatch [:data/load [:user/public-reviewer user-id]]}))

(defn- PublicReviewerOptIn []
  (when-let [user-id @(subscribe [:self/user-id])]
    (with-loader [[:user/public-reviewer user-id]] {}
      (let [enabled @(subscribe [:user/public-reviewer user-id])
            verified @(subscribe [:self/verified])
            loading? (or (data/loading? :user/public-reviewer)
                         (action/running? :user/set-public-reviewer))]
        [Segment
         [Header {:as "h4" :dividing true} "Public Reviewer Opt In"]
         (when-not verified
           [Message {:warning true}
            [:a {:href (str "/user/" user-id "/email")}
             "Your email address is not yet verified."]])
         [Radio {:toggle true
                 :id "opt-in-public-reviewer"
                 :label "Publicly Listed as a Paid Reviewer"
                 :checked enabled
                 :disabled (or (not verified) loading?)
                 :on-click #(dispatch [:action [:user/set-public-reviewer
                                                user-id (not enabled)]])}]]))))

(def-action :user/developer-enable
  :method   :put
  :uri      (fn [user-id _] (format "/api/user/%d/developer/enable" user-id))
  :content  (fn [_ enabled] {:enabled? enabled})
  :process  (fn [_ _ _]
              {:dispatch-n [[:fetch [:identity]]
                            [::set [:developer-enable-error] nil]]})
  :on-error (fn [{:keys [error]} _ _]
              {:dispatch-n [[:fetch [:identity]]
                            [::set [:developer-enable-error] (:message error)]]}))

(defn EnableDevAccount []
  (let [user-id @(subscribe [:self/user-id])
        email @(subscribe [:self/email])
        enabled @(subscribe [:user/dev-account-enabled?])
        plan @(subscribe [:user/current-plan])
        error-message (r/cursor state [:developer-enable-error])
        form-disabled? (and (not (plans-info/pro? (:nickname plan)))
                            (not @(subscribe [:user/dev?])))]
    [Segment
     [Header {:as "h4" :dividing true} "Enable Developer Account"]
     (when enabled
       [:p "API Key: " [:b @(subscribe [:user/api-key])]])
     (when enabled
       [:p "You can login at "
        [:a {:href "https://datasource.insilica.co" :target "_blank"} "datasource.insilica.co"]
        " using " [:b email] " and your SysRev password."])
     (when-not enabled
       [:p "Create your own custom datasources and import them using the SysRev and Datasource GraphQL interface."])
     (when-not enabled
       [:p "A developer account allows full access to SysRev and Datasource, the underlying data backend."])
     [:p "In addition to the SysRev and Datasource GraphQL interface, we provide an "
      [:a {:href "https://github.com/sysrev/RSysrev" :target "_blank"} "R library"] "."]
     (when (and (not (plans-info/pro? (:nickname plan)))
                (not enabled))
       [:p [:b "Developer Accounts can only be activated by paid subscribers."]])
     [Radio {:toggle true
             :id "enable-dev-account"
             :label "Developer Account"
             :checked enabled
             :disabled form-disabled?
             :on-click (when-not form-disabled?
                         #(dispatch [:action [:user/developer-enable user-id (not enabled)]]))}]
     [ui/CursorMessage error-message {:negative true}]]))
>>>>>>> e81fc70f

(defn- UserSettings [{:keys [user-id]}]
  [Grid {:class "user-settings" :stackable true :columns 2}
   [Column
    [UserOptions]
    [PublicReviewerOptIn]
    [EnableDevAccount]]
   [Column [UserDevTools]]])

(def-panel :uri "/user/:user-id/settings" :params [user-id] :panel panel
  :on-route (let [user-id (parse-integer user-id)]
              (dispatch [:user-panel/set-user-id user-id])
              (dispatch [:reload [:identity]])
              (dispatch [:set-active-panel panel]))
  :content [UserSettings]
  :require-login true)<|MERGE_RESOLUTION|>--- conflicted
+++ resolved
@@ -156,47 +156,6 @@
   :process  (fn [{:keys [db]} [user-id] {:keys [enabled]}]
               {:db (assoc-in db [:data :user-public-reviewer user-id] (boolean enabled))}))
 
-<<<<<<< HEAD
-(defn EnableDevAccount []
-  (let [error-message (r/atom "")]
-    (fn []
-      (let [enabled? @(subscribe [:user/dev-account-enabled?])
-            plan @(subscribe [:user/current-plan])
-            pro-plan? (plans-info/pro? (:nickname plan))
-            user-id @(subscribe [:self/user-id])
-            toggle-dev-account! (fn []
-                                  (when (or pro-plan? enabled?)
-                                    (PUT (str "/api/user/" user-id "/developer/enable")
-                                         {:headers {"x-csrf-token" @(subscribe [:csrf-token])}
-                                          :params {:enabled? (not enabled?)}
-                                          :handler (fn [{:keys [result]}]
-                                                     (dispatch [:fetch [:identity]]))
-                                          :error-handler (fn [error-response]
-                                                           (dispatch [:fetch [:identity]])
-                                                           (reset! error-message (str "There was an error: " (get-in error-response [:response :error :message]))))})))]
-        [Segment
-         [Header {:as "h4" :dividing true} "Enable Developer Account"]
-         (when enabled?
-           [:div
-            [:p "API Key: " [:b#user-api-key @(subscribe [:user/api-key])]]
-            [:p "You can login at " [:a {:href "https://datasource.insilica.co" :target "_blank"} "datasource.insilica.co"] " using " [:b @(subscribe [:self/email])] " and your SysRev password."]])
-         (when-not enabled?
-           [:div
-            [:p "A developer account allows full access to SysRev and Datasource, the underlying data backend. Create your own custom datasources and import them using the SysRev and Datasource GraphQL interface."]])
-         [:div
-          [:br]
-          [:p "In addition to the SysRev and Datasource GraphQL interface, we provide an " [:a {:href "https://github.com/sysrev/RSysrev" :target "_blank"} "R library"] "."]
-          [:br]]
-         (when-not (or pro-plan? enabled?)
-           [:p [:b "Developer Accounts can only be activated by paid subscribers"]])
-         [Radio {:toggle true
-                 :id "enable-dev-account"
-                 :label "Developer Account"
-                 :checked (boolean enabled?)
-                 :disabled (not pro-plan?)
-                 :on-click toggle-dev-account!}]
-         [ui/CursorMessage error-message {:negative true}]]))))
-=======
 (reg-sub :user/public-reviewer
          (fn [db [_ user-id]]
            (get-in db [:data :user-public-reviewer user-id])))
@@ -250,7 +209,7 @@
     [Segment
      [Header {:as "h4" :dividing true} "Enable Developer Account"]
      (when enabled
-       [:p "API Key: " [:b @(subscribe [:user/api-key])]])
+       [:p "API Key: " [:b#user-api-key @(subscribe [:user/api-key])]])
      (when enabled
        [:p "You can login at "
         [:a {:href "https://datasource.insilica.co" :target "_blank"} "datasource.insilica.co"]
@@ -272,7 +231,6 @@
              :on-click (when-not form-disabled?
                          #(dispatch [:action [:user/developer-enable user-id (not enabled)]]))}]
      [ui/CursorMessage error-message {:negative true}]]))
->>>>>>> e81fc70f
 
 (defn- UserSettings [{:keys [user-id]}]
   [Grid {:class "user-settings" :stackable true :columns 2}
