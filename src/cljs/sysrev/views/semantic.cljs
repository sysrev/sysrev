--- conflicted
+++ resolved
@@ -3,75 +3,8 @@
             [reagent.core :as r])
   (:require-macros [reagent.interop :refer [$]]))
 
-;; something like below DOES NOT work for sub-el
-;; (defn adapt-semantic-ui
-;;   ([el]
-;;    (r/adapt-react-class (goog.object/get semantic-ui el)))
-;;   ([el sub-el]
-;;    (r/adapt-react-class
-;;     ($ (goog.object/get semantic-ui el) sub-el))))
-
 (def semantic-ui js/semanticUIReact)
 
-<<<<<<< HEAD
-;; basics
-(def Segment (r/adapt-react-class (goog.object/get semantic-ui "Segment")))
-(def Header (r/adapt-react-class (goog.object/get semantic-ui "Header")))
-(def Icon (r/adapt-react-class (goog.object/get semantic-ui "Icon")))
-(def Loader (r/adapt-react-class (goog.object/get semantic-ui "Loader")))
-(def Image (r/adapt-react-class (goog.object/get semantic-ui "Image")))
-(def Popup (r/adapt-react-class (goog.object/get semantic-ui "Popup")))
-
-;; forms
-(def Form (r/adapt-react-class (goog.object/get semantic-ui "Form")))
-(def FormButton (r/adapt-react-class
-                ($ (goog.object/get semantic-ui "Form") :Button)))
-(def FormField (r/adapt-react-class
-                ($ (goog.object/get semantic-ui "Form") :Field)))
-(def FormGroup (r/adapt-react-class
-                ($ (goog.object/get semantic-ui "Form") :Group)))
-(def FormInput (r/adapt-react-class
-                ($ (goog.object/get semantic-ui "Form") :Input)))
-(def FormRadio (r/adapt-react-class
-                ($ (goog.object/get semantic-ui "Form") :Radio)))
-(def Label (r/adapt-react-class
-            (goog.object/get semantic-ui "Label")))
-(def Button (r/adapt-react-class
-             (goog.object/get semantic-ui "Button")))
-(def Dropdown (r/adapt-react-class
-               (goog.object/get semantic-ui "Dropdown")))
-(def Message (r/adapt-react-class
-              (goog.object/get semantic-ui "Message")))
-(def MessageHeader (r/adapt-react-class
-                    ($ (goog.object/get semantic-ui "Message") :Header)))
-(def Radio (r/adapt-react-class
-            (goog.object/get semantic-ui "Radio")))
-(def Select (r/adapt-react-class
-             (goog.object/get semantic-ui "Select")))
-(def TextArea (r/adapt-react-class (goog.object/get semantic-ui "TextArea")))
-;; grids
-(def Grid (r/adapt-react-class
-           (goog.object/get semantic-ui "Grid")))
-(def Row (r/adapt-react-class
-          ($ (goog.object/get semantic-ui "Grid") :Row)))
-(def Column (r/adapt-react-class
-             ($ (goog.object/get semantic-ui "Grid") :Column)))
-(def Divider (r/adapt-react-class (goog.object/get semantic-ui "Divider")))
-;; lists
-(def ListUI (r/adapt-react-class
-             (goog.object/get semantic-ui "List")))
-(def Item (r/adapt-react-class
-           ($ (goog.object/get semantic-ui "List") :Item)))
-;; Modal
-(def Modal (r/adapt-react-class
-            (goog.object/get semantic-ui "Modal")))
-(def ModalContent (r/adapt-react-class
-                   ($ (goog.object/get semantic-ui "Modal") :Content)))
-(def ModalHeader (r/adapt-react-class
-                  ($ (goog.object/get semantic-ui "Modal") :Header)))
-(def ModalDescription (r/adapt-react-class
-                       ($ (goog.object/get semantic-ui "Modal") :Description)))
-=======
 (defn adapt [class & [subclass-fn]]
   (r/adapt-react-class
    (cond-> (goog.object/get semantic-ui (name class))
@@ -82,6 +15,8 @@
 (def Header (adapt :Header))
 (def Icon (adapt :Icon))
 (def Loader (adapt :Loader))
+(def Image (adapt :Image))
+(def Divider (adapt :Divider))
 
 ;; form
 (def Form (adapt :Form))
@@ -90,6 +25,7 @@
 (def FormGroup (adapt :Form #($ % :Group)))
 (def FormInput (adapt :Form #($ % :Input)))
 (def FormRadio (adapt :Form #($ % :Radio)))
+(def TextArea (adapt :TextArea))
 
 ;; components
 (def Label (adapt :Label))
@@ -112,4 +48,9 @@
 ;; popup
 (def Popup (adapt :Popup))
 (def PopupHeader (adapt :Popup #($ % :Header)))
->>>>>>> 414d6b98
+
+;; modal
+(def Modal (adapt :Modal))
+(def ModalHeader (adapt :Modal #($ % :Header)))
+(def ModalContent (adapt :Modal #($ % :Content)))
+(def ModalDescription (adapt :Modal #($ % :Description)))