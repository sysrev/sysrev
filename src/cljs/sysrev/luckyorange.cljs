(ns sysrev.luckyorange
  (:require [clojure.string :as str]
            [reagent.core :as r]
            [re-frame.db :refer [app-db]]))

<<<<<<< HEAD
; TODO - we should be able to subscribe to changes in :user/display directly but seems like track! doesn't work on subscribe items
=======
;; TODO - we should be able to subscribe to changes in :user/display
;; directly but seems like track! doesn't work on subscribe items
>>>>>>> 49cd2489
(def user-display-atom (r/cursor app-db [:state :identity :email]))

(defn send-luckyorange-update [email]
  (let [name (first (str/split @email #"@"))]
    (when @email
      (if-not js/window._loq (set! js/window._loq (clj->js [])))
      (-> ["custom",{:name name :email @email}] clj->js js/window._loq.push))))

(r/track! send-luckyorange-update user-display-atom)<|MERGE_RESOLUTION|>--- conflicted
+++ resolved
@@ -3,12 +3,8 @@
             [reagent.core :as r]
             [re-frame.db :refer [app-db]]))
 
-<<<<<<< HEAD
-; TODO - we should be able to subscribe to changes in :user/display directly but seems like track! doesn't work on subscribe items
-=======
-;; TODO - we should be able to subscribe to changes in :user/display
-;; directly but seems like track! doesn't work on subscribe items
->>>>>>> 49cd2489
+;; TODO - we should be able to subscribe to changes in :user/display directly but seems like track! doesn't work on subscribe items
+
 (def user-display-atom (r/cursor app-db [:state :identity :email]))
 
 (defn send-luckyorange-update [email]
